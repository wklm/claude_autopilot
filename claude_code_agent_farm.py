#!/usr/bin/env python3
"""
Claude Code Agent Farm - Hybrid Orchestrator
Combines simplicity with robust monitoring and automatic agent management
"""

import contextlib
import fcntl
import json
import os
import re
import shlex
import signal
import subprocess
import sys
import tempfile
import textwrap
import time
from datetime import datetime
from pathlib import Path
from random import randint
from typing import Any, Dict, List, Optional, Tuple, Union

import typer
from rich import box
from rich.console import Console
from rich.live import Live
from rich.panel import Panel
from rich.progress import (
    BarColumn,
    MofNCompleteColumn,
    Progress,
    SpinnerColumn,
    TextColumn,
)
from rich.prompt import Confirm
from rich.table import Table

app = typer.Typer(
    rich_markup_mode="rich",
    help="Orchestrate multiple Claude Code agents for parallel work using tmux",
    context_settings={"help_option_names": ["-h", "--help"]},
)
console = Console(stderr=True)  # Use stderr for progress/info so stdout remains clean

# ─────────────────────────────── Configuration ────────────────────────────── #


def interruptible_confirm(message: str, default: bool = False) -> bool:
    """Confirmation prompt that returns default on KeyboardInterrupt"""
    try:
        return Confirm.ask(message, default=default)
    except KeyboardInterrupt:
        console.print("\n[yellow]Interrupted - using default response[/yellow]")
        return default




# ─────────────────────────────── Constants ────────────────────────────────── #


# ─────────────────────────────── Helper Functions ─────────────────────────── #


def run(cmd: str, *, check: bool = True, quiet: bool = False, capture: bool = False) -> Tuple[int, str, str]:
    """Execute shell command with optional output capture

    When capture=False, output is streamed to terminal unless quiet=True
    When capture=True, output is captured and returned
    """
    if not quiet:
        console.log(cmd, style="cyan")

    # Parse command for shell safety when possible
    cmd_arg: Union[str, List[str]]
    try:
        # Try to parse as a list of arguments for safer execution
        cmd_list = shlex.split(cmd)
        use_shell = False
        cmd_arg = cmd_list
    except ValueError:
        # Fall back to shell=True for complex commands with pipes, redirects, etc.
        cmd_list = []  # Not used when shell=True
        use_shell = True
        cmd_arg = cmd

    if capture:
        result = subprocess.run(cmd_arg, shell=use_shell, capture_output=True, text=True, check=check)
        return result.returncode, result.stdout or "", result.stderr or ""
    else:
        # Stream output to terminal when not capturing
        # Preserve stderr even in quiet-mode so that exceptions contain detail
        if quiet:
            result = subprocess.run(cmd_arg, shell=use_shell, capture_output=True, text=True, check=check)
            return result.returncode, result.stdout or "", result.stderr or ""
        stdout_pipe = None
        stderr_pipe = subprocess.STDOUT
        try:
            result = subprocess.run(
                cmd_arg, shell=use_shell, check=check, stdout=stdout_pipe, stderr=stderr_pipe, text=True
            )
            return result.returncode, "", ""
        except subprocess.CalledProcessError as e:
            console.print(f"[red]Command failed with exit code {e.returncode}: {cmd}[/red]")
            raise


def line_count(file_path: Path) -> int:
    """Count lines in a file"""
    try:
        # Try UTF-8 first, then fall back to latin-1
        try:
            with file_path.open("r", encoding="utf-8") as f:
                return sum(1 for _ in f)
        except UnicodeDecodeError:
            # Try common encodings
            for encoding in ["latin-1", "cp1252", "iso-8859-1"]:
                try:
                    with file_path.open("r", encoding=encoding) as f:
                        return sum(1 for _ in f)
                except UnicodeDecodeError:
                    continue
            # Last resort: ignore errors
            with file_path.open("r", encoding="utf-8", errors="ignore") as f:
                return sum(1 for _ in f)
    except Exception as e:
        console.print(f"[yellow]Warning: Could not count lines in {file_path}: {e}[/yellow]")
        return 0


def tmux_send(target: str, data: str, enter: bool = True, update_heartbeat: bool = True) -> None:
    """Send keystrokes to a tmux pane (binary-safe)"""
    max_retries = 3
    base_delay = 0.5

    for attempt in range(max_retries):
        try:
            if data:
                # Use tmux buffer API for robustness with large payloads
                # Create a temporary file with the data to avoid shell-quoting issues
                import os
                import tempfile
                import uuid

                with tempfile.NamedTemporaryFile("w", delete=False, encoding="utf-8") as tmp:
                    tmp.write(data)
                    tmp_path = tmp.name

                buf_name = f"agentfarm_{uuid.uuid4().hex[:8]}"

                try:
                    # Load the data into a tmux buffer
                    run(f"tmux load-buffer -b {buf_name} {shlex.quote(tmp_path)}", quiet=True)
                    # Paste the buffer into the target pane and delete the buffer (-d)
                    run(f"tmux paste-buffer -d -b {buf_name} -t {target}", quiet=True)
                finally:
                    # Clean up temp file
                    with contextlib.suppress(FileNotFoundError):
                        os.unlink(tmp_path)

                # CRITICAL: Small delay between pasting and Enter for Claude Code
                if enter:
                    time.sleep(0.2)

            if enter:
                run(f"tmux send-keys -t {target} C-m", quiet=True)
            
            # Update heartbeat if requested (default True)
            if update_heartbeat:
                # Extract agent ID from target (format: session:window.pane)
                try:
                    pane_id = target.split('.')[-1]
                    agent_id = int(pane_id)
                    heartbeat_file = Path(".heartbeats") / f"agent{agent_id:02d}.heartbeat"
                    if heartbeat_file.parent.exists():
                        heartbeat_file.write_text(datetime.now().isoformat())
                except (ValueError, IndexError, OSError):
                    # Silently ignore heartbeat errors
                    pass
            break
        except subprocess.CalledProcessError:
            if attempt < max_retries - 1:
                # Exponential backoff: 0.5s, 1s, 2s
                time.sleep(base_delay * (2**attempt))
            else:
                raise


def tmux_capture(target: str) -> str:
    """Capture content from a tmux pane"""
    max_retries = 3

    for attempt in range(max_retries):
        try:
            _, stdout, _ = run(f"tmux capture-pane -t {target} -p", quiet=True, capture=True)
            return stdout
        except subprocess.CalledProcessError:
            if attempt < max_retries - 1:
                time.sleep(0.2)
            else:
                # Return empty string on persistent failure
                return ""
    return ""


# ─────────────────────────────── Agent Monitor ────────────────────────────── #


class AgentMonitor:
    """Monitors Claude Code agents for health and performance"""

    def __init__(
        self,
        session: str,
        num_agents: int,
        pane_mapping: Dict[int, str],
        context_threshold: int = 20,
        idle_timeout: int = 60,
        max_errors: int = 3,
        project_path: Optional[Path] = None,
    ):
        self.session = session
        self.num_agents = num_agents
        self.pane_mapping = pane_mapping
        self.agents: Dict[int, Dict] = {}
        self.running = True
        self.start_time = datetime.now()
        self.context_threshold = context_threshold
        self.idle_timeout = idle_timeout
        self.base_idle_timeout = idle_timeout  # Keep original value as base
        self.max_errors = max_errors
        self.project_path = project_path
        
        # Cycle time tracking for adaptive timeout
        self.cycle_times: List[float] = []
        self.max_cycle_history = 20  # Keep last 20 cycle times
        
        # Setup heartbeats directory
        self.heartbeats_dir: Optional[Path] = None
        if self.project_path:
            self.heartbeats_dir = self.project_path / ".heartbeats"
            self.heartbeats_dir.mkdir(exist_ok=True)
            # Clean up any old heartbeat files
            for hb_file in self.heartbeats_dir.glob("agent*.heartbeat"):
                hb_file.unlink(missing_ok=True)

        # Initialize agent tracking
        for i in range(num_agents):
            self.agents[i] = {
                "status": "starting",
                "start_time": datetime.now(),
                "cycles": 0,
                "last_context": 100,
                "errors": 0,
                "last_activity": datetime.now(),
                "restart_count": 0,
                "last_restart": None,
                "last_heartbeat": None,
                "cycle_start_time": None,
            }

    def calculate_adaptive_timeout(self) -> int:
        """Calculate adaptive idle timeout based on median cycle time"""
        if len(self.cycle_times) < 3:
            # Not enough data, use base timeout
            return self.base_idle_timeout
        
        # Calculate median cycle time
        sorted_times = sorted(self.cycle_times)
        median_time = sorted_times[len(sorted_times) // 2]
        
        # Set timeout to 3x median cycle time, but within reasonable bounds
        adaptive_timeout = int(median_time * 3)
        
        # Enforce minimum and maximum bounds
        min_timeout = 30  # At least 30 seconds
        max_timeout = 600  # At most 10 minutes
        
        adaptive_timeout = max(min_timeout, min(adaptive_timeout, max_timeout))
        
        # Only update if significantly different from current (>20% change)
        if abs(adaptive_timeout - self.idle_timeout) / self.idle_timeout > 0.2:
            console.print(f"[dim]Adjusting idle timeout: {self.idle_timeout}s → {adaptive_timeout}s (median cycle: {median_time:.1f}s)[/dim]")
            self.idle_timeout = adaptive_timeout
        
        return self.idle_timeout
    
    def detect_context_percentage(self, content: str) -> Optional[int]:
        """Extract context percentage from pane content"""
        # Try multiple patterns for robustness
        patterns = [
            r"Context left until\s*auto-compact:\s*(\d+)%",
            r"Context remaining:\s*(\d+)%",
            r"(\d+)%\s*context\s*remaining",
            r"Context:\s*(\d+)%",
        ]

        # Safety check for empty content
        if not content:
            return None

        for pattern in patterns:
            match = re.search(pattern, content, re.IGNORECASE)
            if match:
                return int(match.group(1))
        return None

    def is_claude_ready(self, content: str) -> bool:
        """Check if Claude Code is ready for input"""
        # Multiple possible indicators that Claude is ready
        ready_indicators = [
            "Welcome to Claude Code!" in content,  # Welcome message
            ("│ > Try" in content),  # The prompt box with suggestion
            ("? for shortcuts" in content),  # Shortcuts hint at bottom
            ("╰─" in content and "│ >" in content),  # Box structure with prompt
            ("/help for help" in content),  # Help text in welcome message
            ("cwd:" in content and "Welcome to Claude" in content),  # Working directory shown
            ("Bypassing Permissions" in content and "│ >" in content),  # May appear with prompt
            ("│ >" in content and "─╯" in content),  # Prompt box bottom border
        ]
        return any(ready_indicators)

    def is_claude_working(self, content: str) -> bool:
        """Check if Claude Code is actively working"""
        indicators = ["✻ Pontificating", "● Bash(", "✻ Running", "✻ Thinking", "esc to interrupt"]
        return any(indicator in content for indicator in indicators)

    def has_welcome_screen(self, content: str) -> bool:
        """Check if Claude Code is showing the welcome/setup screen"""
        welcome_indicators = [
            # Setup/onboarding screens only
            "Choose the text style",
            "Choose your language",
            "Let's get started",
            "run /theme",
            "Dark mode✔",
            "Light mode",
            "colorblind-friendly",
            # Remove "Welcome to Claude Code" as it appears when ready
        ]
        return any(indicator in content for indicator in welcome_indicators)

    def has_settings_error(self, content: str) -> bool:
        """Check for settings corruption"""
        # First check if Claude is actually ready (avoid false positives)
        if self.is_claude_ready(content):
            return False
            
        error_indicators = [
            # Login/auth prompts
            "Select login method:",
            "Claude account with subscription",
            "Sign in to Claude",
            "Log in to Claude",
            "Enter your API key",
            "API key",
            # Configuration errors
            "Configuration error",
            "Settings corrupted",
            "Invalid API key",
            "Authentication failed",
            "Rate limit exceeded",
            "Claude usage limit reached",
            "Unauthorized",
            "Permission denied",
            "Failed to load configuration",
            "Invalid configuration",
            "Error loading settings",
            "Settings file is corrupted",
            "Failed to parse settings",
            "Invalid settings",
            "Corrupted settings",
            "Config corrupted",
            "configuration is corrupted",
            "Unable to load settings",
            "Error reading settings",
            "Settings error",
            "config error",
            # Parse errors
            "TypeError",
            "SyntaxError",
            "JSONDecodeError",
            "ParseError",
            # Other login-related text
            "Choose your login method",
            "Continue with Claude account",
            "I have a Claude account",
            "Create account",
        ]
        return any(indicator in content for indicator in error_indicators)
    
    def is_usage_limit_error(self, content: str) -> bool:
        """Check if captured content indicates Claude usage limit has been reached"""
        usage_limit_indicators = [
            "Claude usage limit reached",
            "usage limit reached",
            "daily limit exceeded",
            "usage quota exceeded",
        ]
        return any(indicator.lower() in content.lower() for indicator in usage_limit_indicators)

    def check_agent(self, agent_id: int) -> Dict:
        """Check status of a single agent"""
        pane_target = self.pane_mapping.get(agent_id)
        if not pane_target:
            console.print(f"[red]Error: No pane mapping found for agent {agent_id}[/red]")
            return self.agents[agent_id]

        content = tmux_capture(pane_target)

        agent = self.agents[agent_id]

        # Update context percentage
        context = self.detect_context_percentage(content)
        if context is not None:
            agent["last_context"] = context

        # Check for errors
        if self.has_settings_error(content):
            # Check specifically for usage limit error
            if self.is_usage_limit_error(content):
                agent["status"] = "usage_limit"
                agent["errors"] += 1
                # Set a special flag to indicate usage limit
                agent["usage_limit_reached"] = datetime.now()
                console.print(f"[red]Agent {agent_id}: Claude usage limit reached - pausing operations[/red]")
            else:
                agent["status"] = "error"
                agent["errors"] += 1
        else:
            # Store previous status to detect transitions
            prev_status = agent.get("status", "unknown")
            
            # Update status based on activity
            if self.is_claude_working(content):
                # If transitioning to working, record cycle start time
                if prev_status != "working" and agent["cycle_start_time"] is None:
                    agent["cycle_start_time"] = datetime.now()
                
                agent["status"] = "working"
                agent["last_activity"] = datetime.now()
                # Update heartbeat when agent is actively working
                self._update_heartbeat(agent_id)
            elif self.is_claude_ready(content):
                # If transitioning from working to ready, record cycle time
                if prev_status == "working" and agent["cycle_start_time"] is not None:
                    cycle_time = (datetime.now() - agent["cycle_start_time"]).total_seconds()
                    self.cycle_times.append(cycle_time)
                    
                    # Keep only recent cycle times
                    if len(self.cycle_times) > self.max_cycle_history:
                        self.cycle_times.pop(0)
                    
                    # Update adaptive timeout
                    self.calculate_adaptive_timeout()
                    
                    # Reset cycle start time
                    agent["cycle_start_time"] = None
                    
                    # Increment cycle count
                    agent["cycles"] += 1
                
                # Check if idle for too long
                idle_time = (datetime.now() - agent["last_activity"]).total_seconds()
                if idle_time > self.idle_timeout:
                    agent["status"] = "idle"
                else:
                    agent["status"] = "ready"
                    # Update heartbeat when agent is ready (not idle)
                    self._update_heartbeat(agent_id)
            else:
                agent["status"] = "unknown"
        
        # Update tmux pane title with context information
        self._update_pane_title(agent_id, agent)

        return agent
    
    def _update_pane_title(self, agent_id: int, agent: Dict) -> None:
        """Update tmux pane title with agent status and context percentage"""
        pane_target = self.pane_mapping.get(agent_id)
        if not pane_target:
            return
        
        # Build title with context warning
        context = agent["last_context"]
        status = agent["status"]
        
        # Create context indicator with warning colors
        if context <= self.context_threshold:
            context_str = f"⚠️ {context}%"
        elif context <= 30:
            context_str = f"⚡{context}%"
        else:
            context_str = f"{context}%"
        
        # Status emoji
        status_emoji = {
            "working": "🔧",
            "ready": "✅",
            "idle": "💤",
            "error": "❌",
            "starting": "🚀",
            "unknown": "❓"
        }.get(status, "")
        
        # Build title
        title = f"[{agent_id:02d}] {status_emoji} Context: {context_str}"
        
        # Set pane title
        with contextlib.suppress(subprocess.CalledProcessError):
            run(f"tmux select-pane -t {pane_target} -T {shlex.quote(title)}", quiet=True)

    def _update_heartbeat(self, agent_id: int) -> None:
        """Update heartbeat file for an agent"""
        if not self.heartbeats_dir:
            return
        
        heartbeat_file = self.heartbeats_dir / f"agent{agent_id:02d}.heartbeat"
        try:
            # Write current timestamp to heartbeat file
            heartbeat_file.write_text(datetime.now().isoformat())
            self.agents[agent_id]["last_heartbeat"] = datetime.now()
        except Exception:
            # Silently ignore heartbeat write errors
            pass
    
    def _check_heartbeat_age(self, agent_id: int) -> Optional[float]:
        """Check age of heartbeat file in seconds"""
        if not self.heartbeats_dir:
            return None
        
        heartbeat_file = self.heartbeats_dir / f"agent{agent_id:02d}.heartbeat"
        if not heartbeat_file.exists():
            return None
        
        try:
            mtime = heartbeat_file.stat().st_mtime
            age = time.time() - mtime
            return age
        except Exception:
            return None
    
    def needs_restart(self, agent_id: int) -> Optional[str]:
        """Determine if an agent needs to be restarted and why

        Returns:
            None  - no restart needed
            'context' - context nearly exhausted, use /clear
            'error' - encountered errors or heartbeat stalled, full restart
            'idle' - idle for too long, full restart
        """
        agent = self.agents[agent_id]
<<<<<<< HEAD
        
        # Don't restart if usage limit reached
        if agent["status"] == "usage_limit":
            # Check if we've waited long enough (1 hour)
            if "usage_limit_reached" in agent:
                time_since_limit = (datetime.now() - agent["usage_limit_reached"]).total_seconds()
                if time_since_limit < 3600:  # 1 hour
                    return False
                else:
                    # Clear the usage limit flag after 1 hour
                    del agent["usage_limit_reached"]
            return False
        
        # Check heartbeat age - if older than 2 minutes, agent might be stuck
=======

        # Stalled heartbeat indicates the pane is likely hung
>>>>>>> 6d731f31
        heartbeat_age = self._check_heartbeat_age(agent_id)
        if heartbeat_age is not None and heartbeat_age > 120:
            console.print(f"[yellow]Agent {agent_id} heartbeat is {heartbeat_age:.0f}s old[/yellow]")
            return "error"

        # Low-context can often be resolved with /clear instead of a full restart
        if agent["last_context"] <= self.context_threshold:
            return "context"

        # Hard failures or repeated errors → full restart
        if agent["status"] == "error" or agent["errors"] >= self.max_errors:
            return "error"

        # Prolonged idleness → full restart so it picks up new work
        if agent["status"] == "idle":
            return "idle"

        return None

    def get_status_table(self) -> Table:
        """Generate status table for all agents"""
        table = Table(
            title=f"Claude Agent Farm - {datetime.now().strftime('%H:%M:%S')}",
            box=box.ROUNDED,  # Use rounded corners for status tables
        )

        table.add_column("Agent", style="cyan", width=8)
        table.add_column("Status", style="green", width=10)
        table.add_column("Cycles", style="yellow", width=6)
        table.add_column("Context", style="magenta", width=8)
        table.add_column("Runtime", style="blue", width=12)
        table.add_column("Heartbeat", style="cyan", width=8)
        table.add_column("Errors", style="red", width=6)

        for agent_id in sorted(self.agents.keys()):
            agent = self.agents[agent_id]
            runtime = str(datetime.now() - agent["start_time"]).split(".")[0]

            status_style = {
                "working": "[green]",
                "ready": "[cyan]",
                "idle": "[yellow]",
                "error": "[red]",
                "usage_limit": "[bold red]",
                "starting": "[yellow]",
                "unknown": "[dim]",
            }.get(agent["status"], "")
            
            # Get heartbeat age
            heartbeat_age = self._check_heartbeat_age(agent_id)
            if heartbeat_age is None:
                heartbeat_str = "---"
            elif heartbeat_age < 30:
                heartbeat_str = f"[green]{heartbeat_age:.0f}s[/green]"
            elif heartbeat_age < 60:
                heartbeat_str = f"[yellow]{heartbeat_age:.0f}s[/yellow]"
            else:
                heartbeat_str = f"[red]{heartbeat_age:.0f}s[/red]"

            table.add_row(
                f"Pane {agent_id:02d}",
                f"{status_style}{agent['status']}[/]",
                str(agent["cycles"]),
                f"{agent['last_context']}%",
                runtime,
                heartbeat_str,
                str(agent["errors"]),
            )

        return table


# ─────────────────────────────── Main Orchestrator ────────────────────────── #


class ClaudeAgentFarm:
    def __init__(
        self,
        path: str,
        agents: int = 6,
        session: str = "claude_agents",
        stagger: float = 10.0,  # Increased from 4.0 to prevent settings clobbering
        wait_after_cc: float = 15.0,  # Increased from 8.0 to ensure Claude Code is fully ready
        check_interval: int = 10,
        skip_regenerate: bool = False,
        skip_commit: bool = False,
        auto_restart: bool = False,
        no_monitor: bool = False,
        attach: bool = False,
        prompt_file: Optional[str] = None,
        config: Optional[str] = None,
        context_threshold: int = 20,
        idle_timeout: int = 60,
        max_errors: int = 3,
        tmux_kill_on_exit: bool = True,
        tmux_mouse: bool = True,
        fast_start: bool = False,
        full_backup: bool = False,
        commit_every: Optional[int] = None,
    ):
        # Store all parameters
        self.path = path
        self.agents = agents
        self.session = session
        self.stagger = stagger
        self.wait_after_cc = wait_after_cc
        self.check_interval = check_interval
        self.skip_regenerate = skip_regenerate
        self.skip_commit = skip_commit
        self.auto_restart = auto_restart
        self.no_monitor = no_monitor
        self.attach = attach
        self.prompt_file = prompt_file
        self.config = config
        self.context_threshold = context_threshold
        self.idle_timeout = idle_timeout
        self.max_errors = max_errors
        self.tmux_kill_on_exit = tmux_kill_on_exit
        self.tmux_mouse = tmux_mouse
        self.fast_start = fast_start
        self.full_backup = full_backup
        self.commit_every = commit_every

        # Initialize pane mapping
        self.pane_mapping: Dict[int, str] = {}
        
        # Track regeneration cycles for incremental commits
        self.regeneration_cycles = 0
        
        # Track run statistics for reporting
        self.run_start_time = datetime.now()
        self.total_problems_fixed = 0
        self.total_commits_made = 0
        self.agent_restart_count = 0

        # Validate session name (tmux has restrictions)
        if not re.match(r"^[a-zA-Z0-9_-]+$", self.session):
            raise ValueError(
                f"Invalid tmux session name '{self.session}'. Use only letters, numbers, hyphens, and underscores."
            )

        # Apply config file if provided
        if config:
            self._load_config(config)

        # Validate agent count
        if self.agents > getattr(self, "max_agents", 50):
            raise ValueError(f"Agent count {self.agents} exceeds maximum {getattr(self, 'max_agents', 50)}")

        # Initialize other attributes
        self.project_path = Path(self.path).expanduser().resolve()
        self.combined_file = self.project_path / "combined_typechecker_and_linter_problems.txt"
        self.prompt_text = self._load_prompt()
        self.monitor: Optional[AgentMonitor] = None
        self.running = True
        self.shutting_down = False

        # Git settings from config
        self.git_branch: Optional[str] = getattr(self, "git_branch", None)
        self.git_remote: str = getattr(self, "git_remote", "origin")
        self._cleanup_registered = False
        
        # Signal handling for double Ctrl-C
        self._last_sigint_time: Optional[float] = None
        self._force_kill_threshold = 3.0  # seconds

        # Setup signal handlers for graceful shutdown
        signal.signal(signal.SIGINT, self._signal_handler)
        signal.signal(signal.SIGTERM, self._signal_handler)

    def _load_config(self, config_path: str) -> None:
        """Load settings from JSON config file"""
        config_file = Path(config_path)
        if config_file.exists():
            with config_file.open() as f:
                config_data = json.load(f)
                # Accept all config values, not just existing attributes
                for key, value in config_data.items():
                    setattr(self, key, value)

    def _signal_handler(self, sig: Any, frame: Any) -> None:
        """Handle shutdown signals gracefully with force-kill on double tap"""
        current_time = time.time()
        
        # Check if this is a SIGINT (Ctrl-C)
        if sig == signal.SIGINT:
            # Check for double tap
            if self._last_sigint_time and (current_time - self._last_sigint_time) < self._force_kill_threshold:
                # Second Ctrl-C within threshold - force kill
                console.print("\n[red]Force killing tmux session...[/red]")
                with contextlib.suppress(Exception):
                    run(f"tmux kill-session -t {self.session}", check=False, quiet=True)
                # Clean up state files
                try:
                    if hasattr(self, "state_file") and self.state_file.exists():
                        self.state_file.unlink()
                    lock_file = Path.home() / ".claude" / ".agent_farm_launch.lock"
                    if lock_file.exists():
                        lock_file.unlink()
                except Exception:
                    pass
                # Force exit
                os._exit(1)
            else:
                # First Ctrl-C or outside threshold
                self._last_sigint_time = current_time
                if not self.shutting_down:
                    self.shutting_down = True
                    console.print("\n[yellow]Received interrupt signal. Shutting down gracefully...[/yellow]")
                    console.print("[dim]Press Ctrl-C again within 3 seconds to force kill[/dim]")
                    self.running = False
        else:
            # Other signals (SIGTERM, etc.) - normal graceful shutdown
            if not self.shutting_down:
                self.shutting_down = True
                console.print("\n[yellow]Received termination signal. Shutting down gracefully...[/yellow]")
                self.running = False

    def _backup_claude_settings(self) -> Optional[str]:
        """Backup essential Claude Code settings (excluding large caches)"""
        claude_dir = Path.home() / ".claude"
        if not claude_dir.exists():
            console.print("[yellow]No Claude Code directory found to backup[/yellow]")
            return None
        
        try:
            # Create backup directory in project
            backup_dir = self.project_path / ".claude_agent_farm_backups"
            backup_dir.mkdir(exist_ok=True)
            
            # Create timestamped backup filename
            timestamp = datetime.now().strftime("%Y%m%d_%H%M%S")
            backup_type = "full" if self.full_backup else "essential"
            backup_file = backup_dir / f"claude_backup_{backup_type}_{timestamp}.tar.gz"
            
            # Create compressed backup
            import tarfile
            
            if self.full_backup:
                console.print("[dim]Creating FULL backup of ~/.claude directory (this may take a while)...[/dim]")
                
                with tarfile.open(backup_file, "w:gz") as tar:
                    # Use filter to preserve all metadata
                    def reset_ids(tarinfo):
                        # Preserve all metadata but reset user/group to current user
                        # This prevents permission issues on restore
                        tarinfo.uid = os.getuid()
                        tarinfo.gid = os.getgid()
                        return tarinfo
                    
                    tar.add(claude_dir, arcname="claude", filter=reset_ids)
                
                size_mb = backup_file.stat().st_size / (1024 * 1024)
                console.print(f"[green]✓ Full backup completed: {backup_file.name} ({size_mb:.1f} MB)[/green]")
            else:
                console.print("[dim]Creating backup of essential Claude settings...[/dim]")
                
                with tarfile.open(backup_file, "w:gz") as tar:
                    # Filter to preserve metadata
                    def reset_ids(tarinfo):
                        tarinfo.uid = os.getuid()
                        tarinfo.gid = os.getgid()
                        return tarinfo
                    
                    # Add settings.json if it exists
                    settings_file = claude_dir / "settings.json"
                    if settings_file.exists():
                        tar.add(settings_file, arcname="claude/settings.json", filter=reset_ids)
                    
                    # Add ide directory (usually empty or small)
                    ide_dir = claude_dir / "ide"
                    if ide_dir.exists():
                        tar.add(ide_dir, arcname="claude/ide", filter=reset_ids)
                    
                    # Add statsig directory (small, contains feature flags)
                    statsig_dir = claude_dir / "statsig"
                    if statsig_dir.exists():
                        tar.add(statsig_dir, arcname="claude/statsig", filter=reset_ids)
                    
                    # Optionally add todos (usually small)
                    todos_dir = claude_dir / "todos"
                    if todos_dir.exists():
                        # Check size first
                        todos_size = sum(f.stat().st_size for f in todos_dir.rglob("*") if f.is_file())
                        if todos_size < 10 * 1024 * 1024:  # Less than 10MB
                            tar.add(todos_dir, arcname="claude/todos", filter=reset_ids)
                        else:
                            console.print(f"[dim]Skipping todos directory ({todos_size / 1024 / 1024:.1f} MB)[/dim]")
                    
                    # Skip projects directory - it's just caches
                    console.print("[dim]Skipping projects/ directory (caches)[/dim]")
                
                # Get backup size
                size_kb = backup_file.stat().st_size / 1024
                console.print(f"[green]✓ Backed up Claude settings to {backup_file.name} ({size_kb:.1f} KB)[/green]")
            
            # Clean up old backups (keep last 10)
            self._cleanup_old_backups(backup_dir, keep_count=10)
            
            return str(backup_file)
        except Exception as e:
            console.print(f"[red]Error: Could not backup Claude directory: {e}[/red]")
            return None

    def _cleanup_old_backups(self, backup_dir: Path, keep_count: int = 10, max_total_mb: int = 200) -> None:
        """Remove old backups, keeping only the most recent ones and enforcing size limit"""
        try:
            # Find all backup files (both essential and full)
            backups = sorted(backup_dir.glob("claude_backup_*.tar.gz"), key=lambda p: p.stat().st_mtime, reverse=True)
            
            # Calculate total size and remove old backups based on both count and size limits
            total_size_bytes = 0
            max_size_bytes = max_total_mb * 1024 * 1024
            
            backups_to_keep = []
            backups_to_remove = []
            
            for i, backup in enumerate(backups):
                backup_size = backup.stat().st_size
                
                # Keep backup if we're under both the count limit and size limit
                if i < keep_count and total_size_bytes + backup_size <= max_size_bytes:
                    total_size_bytes += backup_size
                    backups_to_keep.append(backup)
                else:
                    backups_to_remove.append(backup)
            
            # Always keep at least the most recent backup
            if not backups_to_keep and backups:
                backups_to_keep.append(backups[0])
                backups_to_remove = backups[1:]
            
            # Remove old backups
            for old_backup in backups_to_remove:
                size_mb = old_backup.stat().st_size / (1024 * 1024)
                old_backup.unlink()
                console.print(f"[dim]Removed old backup: {old_backup.name} ({size_mb:.1f} MB)[/dim]")
            
            # Report current backup storage status
            if backups_to_keep:
                total_mb = total_size_bytes / (1024 * 1024)
                console.print(f"[dim]Backup storage: {len(backups_to_keep)} files, {total_mb:.1f} MB total[/dim]")
                
        except Exception as e:
            console.print(f"[yellow]Warning: Could not clean up old backups: {e}[/yellow]")

    def _restore_claude_settings(self, backup_path: Optional[str] = None) -> bool:
        """Restore Claude Code settings from backup"""
        try:
            # If no backup path provided, use the most recent one
            if backup_path is None:
                backup_path = self.settings_backup_path
            
            if not backup_path:
                console.print("[red]No backup path available[/red]")
                return False
            
            backup_file = Path(backup_path)
            if not backup_file.exists():
                console.print(f"[red]Backup file not found: {backup_path}[/red]")
                return False
            
            claude_dir = Path.home() / ".claude"
            
            # For partial backups, we don't need to remove the entire directory
            # Just extract over existing files
            try:
                # Ensure claude directory exists
                claude_dir.mkdir(exist_ok=True)
                
                # Save original metadata of existing files
                existing_metadata = {}
                for item in claude_dir.rglob("*"):
                    if item.exists():
                        stat = item.stat()
                        existing_metadata[str(item)] = {
                            'mode': stat.st_mode,
                            'mtime': stat.st_mtime,
                            'atime': stat.st_atime,
                        }
                
                # Extract backup
                import tarfile
                console.print(f"[dim]Restoring from {backup_file.name}...[/dim]")
                
                with tarfile.open(backup_file, "r:gz") as tar:
                    # Extract with numeric owner to preserve permissions
                    tar.extractall(path=claude_dir.parent, numeric_owner=True)
                    
                    # Get list of extracted files to preserve their times
                    for member in tar.getmembers():
                        if member.isfile():
                            extracted_path = claude_dir.parent / member.name
                            if extracted_path.exists():
                                # Preserve the modification time from the archive
                                os.utime(extracted_path, (member.mtime, member.mtime))
                
                # Ensure proper permissions on sensitive files
                settings_file = claude_dir / "settings.json"
                if settings_file.exists():
                    # Ensure settings.json has appropriate permissions (readable by user only)
                    os.chmod(settings_file, 0o600)
                
                # Set ownership to current user for all restored files
                uid = os.getuid()
                gid = os.getgid()
                
                for root, dirs, files in os.walk(claude_dir):
                    for d in dirs:
                        path = Path(root) / d
                        with contextlib.suppress(Exception):
                            os.chown(path, uid, gid)
                    for f in files:
                        path = Path(root) / f
                        with contextlib.suppress(Exception):
                            os.chown(path, uid, gid)
                
                console.print("[green]✓ Restored Claude settings from backup[/green]")
                
                # Check and fix permissions after restore
                self._check_claude_permissions()
                
                return True
                
            except Exception as e:
                console.print(f"[red]Error during restore: {e}[/red]")
                return False
                
        except Exception as e:
            console.print(f"[red]Error restoring Claude settings: {e}[/red]")
            return False

    def _copy_best_practices_guides(self) -> None:
        """Copy best practices guides to the project folder if configured"""
        best_practices_files = getattr(self, 'best_practices_files', [])
        if not best_practices_files:
            return
            
        # Ensure it's a list
        if isinstance(best_practices_files, str):
            best_practices_files = [best_practices_files]
            
        # Copy to project's best_practices_guides folder
        dest_dir = self.project_path / "best_practices_guides"
        try:
            dest_dir.mkdir(exist_ok=True)
        except PermissionError:
            console.print(f"[yellow]Warning: Cannot create best_practices_guides directory (permission denied)[/yellow]")
            return
        
        # Copy specified files
        copied_files = []
        for file_path in best_practices_files:
            source_file = Path(file_path).expanduser().resolve()
            if not source_file.exists():
                console.print(f"[yellow]Best practices file not found: {source_file}[/yellow]")
                continue
                
            dest_file = dest_dir / source_file.name
            try:
                import shutil
                shutil.copy2(source_file, dest_file)
                copied_files.append(source_file.name)
            except Exception as e:
                console.print(f"[yellow]Failed to copy {source_file.name}: {e}[/yellow]")
        
        if copied_files:
            console.print(f"[green]✓ Copied {len(copied_files)} best practices guide(s) to project[/green]")
            for filename in copied_files:
                console.print(f"  - {filename}")

    def _load_prompt(self) -> str:
        """Load prompt from file and substitute variables"""
        if self.prompt_file:
            prompt_path = Path(self.prompt_file)
            if not prompt_path.exists():
                console.print(f"[red]Error: Prompt file not found: {self.prompt_file}[/red]")
                raise ValueError(f"Prompt file not found: {self.prompt_file}")
            prompt_text = prompt_path.read_text().strip()
            if not prompt_text:
                raise ValueError(f"Prompt file is empty: {self.prompt_file}")
        else:
            # Try to find a default prompt file
            default_prompts = [
                self.project_path / "prompts" / f"default_prompt_{getattr(self, 'tech_stack', 'nextjs')}.txt",
                self.project_path / "prompts" / "default_prompt.txt",
                Path(__file__).parent / "prompts" / f"default_prompt_{getattr(self, 'tech_stack', 'nextjs')}.txt",
                Path(__file__).parent / "prompts" / "default_prompt.txt",
            ]
            
            prompt_text = None
            for prompt_path in default_prompts:
                if prompt_path.exists():
                    prompt_text = prompt_path.read_text().strip()
                    break
            
            if not prompt_text:
                raise ValueError("No prompt file specified and no default prompt found. Use --prompt-file to specify a prompt.")
        
        # Substitute variables in the prompt
        chunk_size = getattr(self, 'chunk_size', 50)
        prompt_text = prompt_text.replace('{chunk_size}', str(chunk_size))
        
        # Future: could add more substitutions here
        # prompt_text = prompt_text.replace('{tech_stack}', getattr(self, 'tech_stack', 'generic'))
        
        return prompt_text
    
    def _calculate_dynamic_chunk_size(self) -> int:
        """Calculate optimal chunk size based on remaining lines in the problems file"""
        if not self.combined_file.exists():
            return getattr(self, 'chunk_size', 50)
        
        # Count total lines in problems file
        total_lines = line_count(self.combined_file)
        
        # If file is small or empty, use minimum chunk size
        if total_lines < 100:
            return 10
        
        # Calculate optimal chunk size: max(10, total_lines / agents / 2)
        # This ensures agents have work but not too much per iteration
        optimal_chunk = max(10, total_lines // self.agents // 2)
        
        # Cap at configured maximum if specified
        configured_chunk = getattr(self, 'chunk_size', 50)
        return min(optimal_chunk, configured_chunk)

    def regenerate_problems(self) -> None:
        """Regenerate the type-checker and linter problems file"""
        if self.skip_regenerate:
            console.print("[yellow]Skipping problem file regeneration[/yellow]")
            return

        console.rule("[yellow]Regenerating type-check and lint output")

        # Get commands from config or use defaults based on tech stack
        tech_stack = getattr(self, 'tech_stack', 'nextjs')
        
        # Default commands for different tech stacks
        default_commands = {
            'nextjs': {
                'type_check': ["bun", "run", "type-check"],
                'lint': ["bun", "run", "lint"]
            },
            'python': {
                'type_check': ["mypy", "."],
                'lint': ["ruff", "check", "."]
            }
        }
        
        # Use configured commands or fall back to defaults
        commands = getattr(self, 'problem_commands', default_commands.get(tech_stack, default_commands['nextjs']))
        
        with Progress(
            SpinnerColumn(),
            TextColumn("[progress.description]{task.description}"),
            transient=True,
        ) as progress:
            task = progress.add_task("Running type-check and lint...", total=None)

            os.chdir(self.project_path)

            # Use a proper temporary file to avoid conflicts
            # Use system temp directory instead of project path to avoid permission issues
            tmpfile_fd, tmpfile_name = tempfile.mkstemp(
                prefix="combined_", suffix=".tmp", text=True
            )
            tmpfile_path = Path(tmpfile_name)
            
            try:
                with os.fdopen(tmpfile_fd, 'w') as tmpfile:
                    # Run type-check
                    type_check_cmd = commands.get('type_check')
                    if type_check_cmd:
                        tmpfile.write(f"$ {' '.join(type_check_cmd)}\n")
                        tmpfile.flush()

                        # Check if we should continue
                        if not self.running:
                            raise KeyboardInterrupt()

                        result = subprocess.run(
                            type_check_cmd, stdout=tmpfile, stderr=subprocess.STDOUT, cwd=self.project_path
                        )
                        # Ensure all output is written to disk
                        tmpfile.flush()
                        os.fsync(tmpfile.fileno())
                        
                        # Small delay to ensure process cleanup
                        time.sleep(0.5)

                    # Run lint
                    lint_cmd = commands.get('lint')
                    if lint_cmd:
                        if type_check_cmd:  # Add spacing if we ran type-check
                            tmpfile.write("\n\n")
                        tmpfile.write(f"$ {' '.join(lint_cmd)}\n")
                        tmpfile.flush()

                        # Check again before lint
                        if not self.running:
                            raise KeyboardInterrupt()

                        result = subprocess.run(lint_cmd, stdout=tmpfile, stderr=subprocess.STDOUT, cwd=self.project_path)  # noqa: F841
                        # Ensure all output is written to disk
                        tmpfile.flush()
                        os.fsync(tmpfile.fileno())
                
                # File is now closed, safe to move
                # Atomic rename (handle cross-filesystem moves)
                try:
                    tmpfile_path.replace(self.combined_file)
                except OSError:
                    # Fallback for cross-filesystem scenarios
                    import shutil

                    shutil.move(str(tmpfile_path), str(self.combined_file))
            except (KeyboardInterrupt, Exception):
                # Clean up temp file on any error
                tmpfile_path.unlink(missing_ok=True)
                raise

            progress.update(task, completed=True)

        # Count problems before and after
        prev_count = getattr(self, '_last_problem_count', 0)
        count = line_count(self.combined_file)
        console.print(f"[green]✓ Generated {count} lines of problems[/green]")
        
        # Track problems fixed (decrease in count)
        if prev_count > 0 and count < prev_count:
            problems_fixed = prev_count - count
            self.total_problems_fixed += problems_fixed
            console.print(f"[green]✓ Fixed {problems_fixed} problems this cycle[/green]")
        
        # Store current count for next comparison
        self._last_problem_count = count

    def commit_and_push(self) -> None:
        """Commit and push the updated problem count"""
        if self.skip_commit:
            console.print("[yellow]Skipping git commit/push[/yellow]")
            return

        console.rule("[yellow]Committing updated problem count")

        # Verify we're in a git repository
        ret, _, _ = run("git rev-parse --is-inside-work-tree", capture=True, quiet=True, check=False)
        if ret != 0:
            console.print("[red]Error: Not in a git repository[/red]")
            console.print("[yellow]Skipping git operations[/yellow]")
            return

        # Check for uncommitted changes
        # First, check if the problems file exists and has changes
        if self.combined_file.exists():
            ret, stdout, _ = run(
                f"git diff --name-only {shlex.quote(str(self.combined_file))}", capture=True, quiet=True
            )
            if stdout.strip():
                console.print(
                    f"[yellow]Warning: {self.combined_file.name} has uncommitted changes that will be committed[/yellow]"
                )

        ret, stdout, _ = run("git status --porcelain", capture=True, quiet=True)
        if stdout.strip():
            console.print("[yellow]You have uncommitted changes:[/yellow]")
            console.print(stdout)
            console.print("[yellow]The agent farm will add and commit the problems file.[/yellow]")
            console.print("[yellow]Other uncommitted changes will remain uncommitted.[/yellow]")
            if not interruptible_confirm("Do you want to continue?"):
                raise typer.Exit(1)

        # Ensure we're on a branch (not detached HEAD)
        ret, stdout, _ = run("git symbolic-ref HEAD", capture=True, quiet=True, check=False)
        if ret != 0:
            console.print("[red]Error: You're in a detached HEAD state[/red]")
            console.print("[yellow]Please checkout a branch before running the agent farm[/yellow]")
            raise typer.Exit(1)

        count = line_count(self.combined_file)

        try:
            run(f"git add {shlex.quote(str(self.combined_file))}")

            # Capture commit output to check if anything was actually committed
            commit_cmd = ["git", "commit", "-m", f"Before next round of fixes; currently {count} lines of problems"]
            commit_result = subprocess.run(commit_cmd, capture_output=True, text=True)

            both = (commit_result.stdout or "") + (commit_result.stderr or "")
            if commit_result.returncode != 0:  # noqa: SIM102
                if "nothing to commit" in both or "no changes added" in both:
                    console.print("[yellow]No changes to commit - skipping push[/yellow]")
                    return
                # Other errors still show warning below

            # Determine branch and remote
            branch = self.git_branch
            if not branch:
                _, stdout, _ = run("git rev-parse --abbrev-ref HEAD", capture=True, quiet=True)
                branch = stdout.strip() or "HEAD"

            remote = self.git_remote
            run(f"git push {remote} {branch}", check=False)
            console.print(f"[green]✓ Pushed commit with {count} current problems[/green]")
            
            # Track commit for reporting
            self.total_commits_made += 1
            
            # Display rich diff summary
            self._display_commit_diff()
        except subprocess.CalledProcessError:
            console.print("[yellow]⚠ git commit/push skipped (no changes?)")

    def _display_commit_diff(self) -> None:
        """Display a rich diff summary of the last commit"""
        try:
            # Get diff stats for the last commit
            _, stdout, _ = run("git diff --stat HEAD~1..HEAD", capture=True, quiet=True)
            if not stdout.strip():
                return
            
            # Create a rich panel with the diff information
            console.print()  # Add space before
            console.print(Panel(
                stdout.strip(),
                title="[bold cyan]📊 Commit Diff Summary[/bold cyan]",
                border_style="cyan",
                box=box.ROUNDED
            ))
            
            # Get short summary of changes
            _, stdout, _ = run("git diff --shortstat HEAD~1..HEAD", capture=True, quiet=True)
            if stdout.strip():
                console.print(f"[dim]{stdout.strip()}[/dim]")
            
            # Get list of changed files
            _, stdout, _ = run("git diff --name-status HEAD~1..HEAD", capture=True, quiet=True)
            if stdout.strip():
                lines = stdout.strip().split('\n')
                modified_count = sum(1 for line in lines if line.startswith('M'))
                added_count = sum(1 for line in lines if line.startswith('A'))
                deleted_count = sum(1 for line in lines if line.startswith('D'))
                
                summary_parts = []
                if modified_count > 0:
                    summary_parts.append(f"[yellow]{modified_count} modified[/yellow]")
                if added_count > 0:
                    summary_parts.append(f"[green]{added_count} added[/green]")
                if deleted_count > 0:
                    summary_parts.append(f"[red]{deleted_count} deleted[/red]")
                
                if summary_parts:
                    console.print(f"Files: {', '.join(summary_parts)}")
            
            console.print()  # Add space after
            
        except Exception as e:
            # Don't fail the whole operation if diff display fails
            console.print(f"[dim]Could not display diff summary: {e}[/dim]")

    def _wait_for_shell_prompt(self, pane_target: str, timeout: int = 30, ignore_shutdown: bool = False) -> bool:
        """Wait for a shell prompt to appear in the pane
        
        Args:
            pane_target: The tmux pane to check
            timeout: Maximum time to wait in seconds
            ignore_shutdown: If True, don't abort on shutdown signal (for error recovery)
        """
        start_time = time.time()
        content: str = ""  # prevents UnboundLocalError on early exit
        last_content = ""
        debug_shown = False

        # ------------------------- Active probe setup ------------------------- #
        # Some shell configurations use very minimal or custom prompts that the
        # passive heuristics below cannot reliably detect.  To accommodate a
        # wider variety of prompts we fall back to sending an `echo` command
        # containing a unique marker and waiting for that marker to appear in
        # the captured pane output.  These variables keep track of the probe
        # state for the duration of the wait loop.
        probe_attempted = False  # Whether we've sent the probe command yet
        probe_marker: str = ""   # The unique string we expect to see echoed back

        # Get the last part of the project path for detection
        project_dir_name = self.project_path.name

        while time.time() - start_time < timeout and (ignore_shutdown or self.running):
            content = tmux_capture(pane_target)
            if content and content != last_content:
                lines = content.strip().splitlines()
                if lines:
                    # Only show debug output once per pane
                    if not debug_shown and len(lines[-1]) > 0:
                        console.print(f"[dim]Pane {pane_target}: ...{lines[-1][-50:]}[/dim]")
                        debug_shown = True

                    # Skip if direnv is still loading
                    if any("direnv:" in line for line in lines[-3:]):
                        continue  # Wait for direnv to finish

                    # Check if we see the project directory in the prompt
                    # This works with most modern shells that show the current directory
                    # Look through ALL lines, not just the last few, since prompts can be complex
                    for line in lines:
                        if project_dir_name in line:
                            console.print(f"[dim]Found project directory '{project_dir_name}' in prompt[/dim]")
                            return True

                    # Fall back to traditional prompt detection
                    # Look for common shell prompt patterns at the end of the last line
                    if re.search(r"[\$%>#]\s*$", lines[-1]):
                        return True
                    # Also check for other common prompt patterns
                    if re.search(r"❯\s*$", lines[-1]):  # Starship/PowerLevel10k style  # noqa: RUF001
                        return True
                    if re.search(r"➜\s*$", lines[-1]):  # Oh-my-zsh default
                        return True
                    if re.search(r"\]\s*$", lines[-1]) and "[" in lines[-1]:  # Bracketed prompts
                        return True
                    # Check for git prompt patterns like "on main"
                    if re.search(r"on\s+\S+.*\s*$", lines[-1]):  # Git branch info
                        console.print("[dim]Detected git prompt pattern[/dim]")
                        return True
                last_content = content

            # ------------------------------------------------------------------ #
            # Active probe logic - short-circuit the function as soon as we see
            # the unique probe marker in the pane output, which demonstrates
            # that the shell is accepting and executing commands.
            # ------------------------------------------------------------------ #
            elapsed = time.time() - start_time

            # 1) If we already sent a probe and the marker appears → ready.
            if probe_attempted and probe_marker and probe_marker in content:
                console.print(f"[dim]Pane {pane_target}: Shell responded to probe - ready[/dim]")
                # Clear the temporary probe output so it does not clutter the pane
                tmux_send(pane_target, "clear", enter=True, update_heartbeat=False)
                return True

            # 2) If passive detection has not succeeded within ~3 s, send probe.
            if (not probe_attempted) and (elapsed > 3):
                probe_attempted = True
                from random import randint  # local import to avoid top-of-file churn
                probe_marker = f"AGENT_FARM_READY_{randint(100000, 999999)}"
                tmux_send(pane_target, f"echo {probe_marker}", enter=True, update_heartbeat=False)
                # Give the shell a brief moment to execute the probe before we
                # capture output again in the next loop iteration.
                time.sleep(0.2)
                continue  # Skip the remainder of this iteration

            time.sleep(0.2)

        # Check if we were interrupted
        if not self.running:
            console.print("[yellow]Shell prompt check interrupted by shutdown signal[/yellow]")
            return False

        # Show final content if we timeout
        if content:
            lines = content.strip().splitlines()
            if lines:
                console.print(f"[yellow]Timeout waiting for prompt in {pane_target}[/yellow]")
                console.print(f"[yellow]Last line: {lines[-1]}[/yellow]")
                # Show more context to help debug
                if len(lines) > 1:
                    console.print("[dim]Previous lines:[/dim]")
                    for line in lines[-5:-1]:  # Show up to 4 lines before the last
                        console.print(f"[dim]  {line}[/dim]")
        else:
            console.print(f"[yellow]Timeout waiting for prompt in {pane_target}. No content captured.[/yellow]")

        return False

    def setup_tmux_session(self) -> None:
        """Create tmux session with tiled agent panes"""
        console.rule(f"[yellow]Creating tmux session '{self.session}' with {self.agents} agents")

        # Kill existing session if it exists
        run(f"tmux kill-session -t {self.session}", check=False, quiet=True)
        time.sleep(0.5)

        # Create new session with controller window
        run(f"tmux new-session -d -s {self.session} -n controller")
        # CRITICAL: Set POWERLEVEL9K_INSTANT_PROMPT=off for ALL panes including the first one
        run(f"tmux new-window -t {self.session} -n agents -e 'POWERLEVEL9K_INSTANT_PROMPT=off'", quiet=True)

        # Create agent panes in tiled layout
        for i in range(self.agents):
            if i > 0:
                # CRITICAL: Set POWERLEVEL9K_INSTANT_PROMPT=off when creating the pane
                # This ensures it's disabled BEFORE the shell initializes
                run(f"tmux split-window -t {self.session}:agents -e 'POWERLEVEL9K_INSTANT_PROMPT=off'", quiet=True)
                run(f"tmux select-layout -t {self.session}:agents tiled", quiet=True)

        # Get the actual pane IDs - retry until we have the right count
        console.print("[dim]Waiting for tmux panes to be created...[/dim]")
        pane_ids = []
        start_time = time.time()
        timeout = 10  # 10 seconds max to create panes

        while time.time() - start_time < timeout:
            _, pane_list, _ = run(
                f"tmux list-panes -t {self.session}:agents -F '#{{pane_index}}'", capture=True, quiet=True
            )
            pane_ids = sorted(  # make mapping deterministic
                (pid.strip() for pid in pane_list.strip().splitlines() if pid.strip()),
                key=int,
            )

            if len(pane_ids) == self.agents:
                break

            time.sleep(0.1)

        # Create mapping from agent ID to actual pane ID
        if len(pane_ids) != self.agents:
            console.print(f"[red]Error: Expected {self.agents} panes but found {len(pane_ids)}[/red]")
            console.print(f"[red]Pane IDs found: {pane_ids}[/red]")
            raise RuntimeError("Failed to create the expected number of tmux panes")

        for agent_id, pane_id in enumerate(pane_ids[: self.agents]):
            self.pane_mapping[agent_id] = f"{self.session}:agents.{pane_id}"

        # Wait for all panes to have shell prompts ready
        if not self.fast_start:
            console.print("[dim]Waiting for shell prompts in all panes...[/dim]")
            with Progress(
                SpinnerColumn(),
                TextColumn("[progress.description]{task.description}"),
                BarColumn(),
                MofNCompleteColumn(),
                transient=True,
            ) as progress:
                task = progress.add_task("Initializing panes", total=self.agents)

                for agent_id, pane_target in self.pane_mapping.items():
                    if not self.running:
                        console.print("[yellow]Initialization interrupted by shutdown signal[/yellow]")
                        raise KeyboardInterrupt()

                    if self._wait_for_shell_prompt(pane_target):
                        progress.update(task, advance=1)
                    else:
                        console.print(f"[yellow]Warning: Pane {agent_id} slow to initialize[/yellow]")
                        progress.update(task, advance=1)
        else:
            console.print("[dim]Fast start enabled - skipping shell prompt checks[/dim]")
            # Just wait a moment for panes to settle
            time.sleep(1.0)

        # Enable mouse support if configured
        if self.tmux_mouse:
            run(f"tmux set-option -t {self.session} -g mouse on", quiet=True)
        
        # Enable pane titles for context display
        run(f"tmux set-option -t {self.session} -g pane-border-status top", quiet=True)
        run(f"tmux set-option -t {self.session} -g pane-border-format ' #{{pane_title}} '", quiet=True)

        # Automatically adjust font size for many panes
        if self.agents >= 10:
            console.print(f"[yellow]Optimizing display for {self.agents} panes...[/yellow]")

            # Calculate zoom level needed
            zoom_steps = 3 if self.agents >= 20 else 2 if self.agents >= 15 else 1

            # If we're already in tmux, we can control the client zoom
            if os.environ.get("TMUX"):
                # We're in tmux - use client commands
                for _ in range(zoom_steps):
                    run("tmux resize-pane -Z", quiet=True, check=False)  # Toggle zoom
                    run("tmux send-keys C--", quiet=True, check=False)  # Send Ctrl+-
                    time.sleep(0.05)
            else:
                # Try to auto-zoom using escape sequences (works in some terminals)
                # This will be ignored by terminals that don't support it
                if sys.platform == "darwin":  # macOS
                    # iTerm2 specific
                    sys.stdout.write(f"\033]1337;SetProfile=FontSize={(14 - zoom_steps)}\007")
                else:
                    # Generic terminals - try zoom out escape sequence
                    for _ in range(zoom_steps):
                        sys.stdout.write("\033[1;2'-'")  # Some terminals recognize this
                sys.stdout.flush()

            # Optimize tmux display
            run(f"tmux set-option -t {self.session} -g pane-border-style 'fg=colour240,bg=colour235'", quiet=True)
            run(
                f"tmux set-option -t {self.session} -g pane-active-border-style 'fg=colour250,bg=colour235'", quiet=True
            )
            run(f"tmux set-option -t {self.session} -g pane-border-lines single", quiet=True)
            run(f"tmux set-option -t {self.session} -g pane-border-status off", quiet=True)

            # Hide status bar to save space
            run(f"tmux set-option -t {self.session} -g status off", quiet=True)

            # Set aggressive resize for better space usage
            run(f"tmux set-option -t {self.session} -g aggressive-resize on", quiet=True)

            # If zoom didn't work automatically, remind user
            console.print("[dim]If text is too large, zoom out with: Ctrl/Cmd + minus (-)[/dim]")
            console.print(f"[dim]Zoom level suggested: {zoom_steps} step{'s' if zoom_steps > 1 else ''}[/dim]")

            self._zoom_adjusted = True

        # Launch monitor in controller window if monitoring is enabled
        if not self.no_monitor:
            # In single-agent container mode, we don't need a separate monitor process
            # The main process already monitors the agent
            console.print("[yellow]Note: Monitor display is integrated into the main process[/yellow]")

        # Set up context-reset macro binding
        # Bind Ctrl+r in the controller window to send /clear to all agent panes
        reset_cmd = ""
        for agent_id in range(self.agents):
            target_pane = self.pane_mapping.get(agent_id)
            if target_pane is not None:
                # Send /clear to each agent pane
                reset_cmd += f"send-keys -t {target_pane} '/clear' Enter \\; "
        
        if reset_cmd:
            # Remove the trailing " \; "
            reset_cmd = reset_cmd[:-4]
            # Bind to Ctrl+r in the controller window
            run(f"tmux bind-key -T root -n C-r \\; display-message 'Sending /clear to all agents...' \\; {reset_cmd}", quiet=True)
            console.print("[green]✓ Context-reset macro bound to Ctrl+R (broadcasts /clear to all agents)[/green]")

        # Register cleanup handler
        if not self._cleanup_registered:
            import atexit

            atexit.register(self._emergency_cleanup)
            self._cleanup_registered = True

        console.print(f"[green]✓ Created session with {self.agents} panes[/green]")

    def _acquire_claude_lock(self, timeout: float = 5.0) -> bool:
        """Acquire a lock file to prevent concurrent Claude Code launches"""
        lock_file = Path.home() / ".claude" / ".agent_farm_launch.lock"
        lock_file.parent.mkdir(exist_ok=True)

        start_time = time.time()
        while time.time() - start_time < timeout:
            try:
                # Try to create lock file exclusively
                fd = os.open(str(lock_file), os.O_CREAT | os.O_EXCL | os.O_WRONLY)
                os.write(fd, f"{os.getpid()}\n".encode())
                os.close(fd)
                return True
            except FileExistsError:
                # Lock file exists, check if it's stale
                try:
                    if lock_file.exists():  # noqa: SIM102
                        # Check if lock is older than 30 seconds (likely stale)
                        if time.time() - lock_file.stat().st_mtime > 30:
                            lock_file.unlink()
                            continue
                except Exception:
                    pass
                time.sleep(0.1)

        return False

    def _release_claude_lock(self) -> None:
        """Release the Claude Code launch lock"""
        lock_file = Path.home() / ".claude" / ".agent_farm_launch.lock"
        with contextlib.suppress(Exception):
            lock_file.unlink()

    def _check_claude_permissions(self) -> bool:
        """Check and fix permissions on Claude settings files"""
        claude_dir = Path.home() / ".claude"
        settings_file = claude_dir / "settings.json"
        
        try:
            if settings_file.exists():
                # Get current permissions
                current_mode = settings_file.stat().st_mode & 0o777
                
                # Check if permissions are too open
                if current_mode != 0o600:
                    console.print(f"[yellow]Fixing permissions on {settings_file.name} (was {oct(current_mode)})[/yellow]")
                    os.chmod(settings_file, 0o600)
                
                # Ensure we own the file
                stat_info = settings_file.stat()
                if stat_info.st_uid != os.getuid():
                    console.print(f"[yellow]Fixing ownership on {settings_file.name}[/yellow]")
                    try:
                        os.chown(settings_file, os.getuid(), os.getgid())
                    except PermissionError:
                        console.print("[red]Could not change ownership - may need sudo[/red]")
                        return False
            
            # Check directory permissions
            if claude_dir.exists():
                dir_mode = claude_dir.stat().st_mode & 0o777
                if dir_mode not in (0o700, 0o755):
                    console.print(f"[yellow]Fixing permissions on .claude directory (was {oct(dir_mode)})[/yellow]")
                    os.chmod(claude_dir, 0o700)
            
            return True
            
        except Exception as e:
            console.print(f"[red]Error checking permissions: {e}[/red]")
            return False

    def start_agent(self, agent_id: int, restart: bool = False) -> None:
        """Start or restart a single agent"""
        pane_target = self.pane_mapping.get(agent_id)
        if not pane_target:
            console.print(f"[red]Error: No pane mapping found for agent {agent_id}[/red]")
            return

        if restart:
            # Exit current session
            tmux_send(pane_target, "/exit")
            # Wait for shell prompt to appear
            if not self._wait_for_shell_prompt(pane_target, timeout=15):
                console.print(f"[yellow]Warning: Agent {agent_id} pane slow to return to shell prompt[/yellow]")

            if self.monitor:
                self.monitor.agents[agent_id]["cycles"] += 1

        # Navigate and start Claude Code
        # Quote the path so directories with spaces or shell metacharacters work
        tmux_send(pane_target, f"cd {shlex.quote(str(self.project_path))}")
        
        # CRITICAL: Wait a couple seconds for cd to complete and shell to stabilize
        # This prevents race conditions and ensures we're in the right directory
        console.print(f"[dim]Agent {agent_id:02d}: Waiting 2s after cd before launching cc...[/dim]")
        time.sleep(2.0)

        # Acquire lock before launching cc to prevent config corruption
        lock_acquired = False
        if not self._acquire_claude_lock(timeout=10.0):
            console.print(f"[yellow]Agent {agent_id:02d}: Waiting for lock to launch cc...[/yellow]")
            # Try once more with longer timeout
            if not self._acquire_claude_lock(timeout=20.0):
                console.print(f"[red]Agent {agent_id:02d}: Could not acquire lock - aborting launch[/red]")
                if self.monitor:
                    self.monitor.agents[agent_id]["status"] = "error"
                    self.monitor.agents[agent_id]["errors"] += 1
                return

        lock_acquired = True
        try:
            tmux_send(pane_target, "cc")

            if not restart:
                console.print(f"🛠  Agent {agent_id:02d}: launching cc, waiting {self.wait_after_cc}s...")

            # Make wait_after_cc interruptible
            for _ in range(int(self.wait_after_cc * 5)):
                if not self.running:
                    return
                time.sleep(0.2)
        finally:
            # Always release lock
            if lock_acquired:
                self._release_claude_lock()

        # Verify Claude Code started successfully
        max_retries = 5
        claude_started_successfully = False

        # Give Claude Code a bit more time to fully initialize before first check
        time.sleep(2.0)

        for attempt in range(max_retries):
            if not self.running:
                return

            content = tmux_capture(pane_target)

            # Debug log for troubleshooting startup detection
            if attempt == 0 and len(content.strip()) > 0:
                console.print(f"[dim]Agent {agent_id:02d}: Captured {len(content)} chars, checking readiness...[/dim]")
                # Log key indicators for debugging
                if "Welcome to Claude Code!" in content:
                    console.print(f"[dim]Agent {agent_id:02d}: Found welcome message[/dim]")
                if "│ >" in content:
                    console.print(f"[dim]Agent {agent_id:02d}: Found prompt box[/dim]")
                if "? for shortcuts" in content:
                    console.print(f"[dim]Agent {agent_id:02d}: Found shortcuts hint[/dim]")

            # Check for various failure conditions
            if not content or len(content.strip()) < 10:
                # Empty or nearly empty content indicates cc didn't start
                console.print(
                    f"[yellow]Agent {agent_id:02d}: No output from Claude Code yet (attempt {attempt + 1}/{max_retries})[/yellow]"
                )
            elif self.monitor and self.monitor.is_claude_ready(content):
                # Check for readiness FIRST before checking for errors
                claude_started_successfully = True
                break
            elif self.monitor and len(content.strip()) > 100 and (
                self.monitor.has_settings_error(content) or self.monitor.has_welcome_screen(content)
            ):
                # Only check for errors if we have substantial content (>100 chars)
                console.print(
                    f"[red]Agent {agent_id:02d}: Settings error/setup screen detected - attempting restore[/red]"
                )

                # Kill this cc instance more forcefully
                console.print(f"[yellow]Agent {agent_id:02d}: Killing corrupted Claude Code instance...[/yellow]")
                tmux_send(pane_target, "\x03")  # Ctrl+C
                time.sleep(0.5)
                tmux_send(pane_target, "\x03")  # Send Ctrl+C again to be sure
                time.sleep(0.5)
                
                # Send exit command in case it's still in Claude Code
                tmux_send(pane_target, "/exit")
                time.sleep(1.0)
                
                # Wait for shell prompt to ensure Claude Code has fully exited
                if not self._wait_for_shell_prompt(pane_target, timeout=10, ignore_shutdown=True):
                    # If still not at shell, try harder
                    tmux_send(pane_target, "\x03")  # Another Ctrl+C
                    time.sleep(1.0)
                    tmux_send(pane_target, "exit")  # Try shell exit command
                    time.sleep(1.0)
                
                # NEVER EVER kill all claude-code processes! This would kill ALL working agents!
                # Just let this specific instance clean up naturally
                time.sleep(2.0)  # Give time for this instance to fully exit

                # Try to restore from backup
                if hasattr(self, "settings_backup_path") and self.settings_backup_path:  # noqa: SIM102
                    if self._restore_claude_settings():
                        console.print(f"[green]Settings restored for agent {agent_id} - retrying launch[/green]")
                        # Wait a bit more to ensure everything is settled
                        time.sleep(2.0)
                        
                        # Return to shell and retry
                        if self._wait_for_shell_prompt(pane_target, timeout=10, ignore_shutdown=True):
                            # Re-acquire lock before retrying
                            if self._acquire_claude_lock(timeout=10.0):
                                try:
                                    tmux_send(pane_target, "cc")
                                    time.sleep(self.wait_after_cc)
                                finally:
                                    self._release_claude_lock()
                                # Continue to next iteration to check again
                                continue
                            else:
                                console.print(f"[red]Agent {agent_id:02d}: Could not acquire lock for retry[/red]")
                        else:
                            console.print(f"[red]Agent {agent_id:02d}: Could not get shell prompt for retry[/red]")

                if self.monitor:
                    self.monitor.agents[agent_id]["status"] = "error"
                    self.monitor.agents[agent_id]["errors"] += 1
                return
            elif "command not found" in content and "cc" in content:
                # cc command doesn't exist
                console.print(f"[red]Agent {agent_id:02d}: 'cc' command not found[/red]")
                if self.monitor:
                    self.monitor.agents[agent_id]["status"] = "error"
                    self.monitor.agents[agent_id]["errors"] += 1
                return
            elif attempt < max_retries - 1:
                # Make this sleep interruptible too
                for _ in range(25):  # 5 seconds in 0.2s intervals
                    if not self.running:
                        return
                    time.sleep(0.2)
            else:
                console.print(
                    f"[red]Agent {agent_id:02d}: Claude Code failed to start properly after {max_retries} attempts[/red]"
                )
                if self.monitor:
                    self.monitor.agents[agent_id]["status"] = "error"
                    self.monitor.agents[agent_id]["errors"] += 1
                return

        # Only send prompt if Claude Code started successfully
        if not claude_started_successfully:
            console.print(f"[red]Agent {agent_id:02d}: Skipping prompt injection - Claude Code not ready[/red]")
            return

        # Send prompt with unique seed for randomization
        seed = randint(100000, 999999)
        
        # Calculate dynamic chunk size and update prompt text if needed
        dynamic_chunk_size = self._calculate_dynamic_chunk_size()
        current_prompt = self.prompt_text
        
        # If dynamic chunk size differs from configured, update the prompt
        configured_chunk = getattr(self, 'chunk_size', 50)
        if dynamic_chunk_size != configured_chunk:
            current_prompt = current_prompt.replace(f'{{{configured_chunk}}}', f'{{{dynamic_chunk_size}}}')
            current_prompt = current_prompt.replace(f'{configured_chunk}', str(dynamic_chunk_size))
            console.print(f"[dim]Agent {agent_id:02d}: Dynamic chunk size: {dynamic_chunk_size} (was {configured_chunk})[/dim]")
        
        # Use regex to handle variations like "random chunks of 50 lines"
        salted_prompt = re.sub(
            r"random chunks(\b.*?\b)?",
            lambda m: f"{m.group(0)} (instance-seed {seed})",
            current_prompt,
            count=1,
            flags=re.IGNORECASE,
        )

        # Send prompt as a single message
        # CRITICAL: Use tmux's literal mode to send the entire prompt correctly
        # This avoids complex line-by-line sending that can cause issues
        prompt_preview = textwrap.shorten(salted_prompt.replace('\n', ' '), width=50, placeholder="...")
        console.print(f"[dim]Agent {agent_id:02d}: Sending {len(salted_prompt)} chars: {prompt_preview}[/dim]")
        
        # Send the entire prompt at once using literal mode
        tmux_send(pane_target, salted_prompt, enter=True)

        if not restart:
            console.print(f"[green]✓ Agent {agent_id:02d}: prompt injected[/green]")

        # Verify prompt was received by checking for working state
        time.sleep(2.0)  # Give Claude a moment to start processing
        verify_content = tmux_capture(pane_target)
        if self.monitor and self.monitor.is_claude_working(verify_content):
            console.print(f"[green]✓ Agent {agent_id:02d}: Claude Code is processing the prompt[/green]")
        else:
            console.print(f"[yellow]⚠ Agent {agent_id:02d}: Claude Code may not have received the prompt properly[/yellow]")

        if self.monitor:
            self.monitor.agents[agent_id]["status"] = "starting"
            self.monitor.agents[agent_id]["last_activity"] = datetime.now()

    def launch_agents(self) -> None:
        """Launch all agents with staggered start times"""
        console.rule("[yellow]Launching agents")

        # Track successful launches to detect corruption patterns
        successful_launches = 0
        last_launch_ok = True  # Track if the previous launch was successful
        current_stagger = self.stagger  # Start with base stagger time

        for i in range(self.agents):
            if not self.running:
                console.print("[yellow]Agent launch interrupted by shutdown signal[/yellow]")
                break

            self.start_agent(i)

            # Check if agent started successfully
            if self.monitor:
                time.sleep(1)  # Brief pause to let status update
                agent_status = self.monitor.agents[i]["status"]
                if agent_status == "error":
                    if last_launch_ok:
                        # Previous launch was OK, but this one failed - double stagger
                        current_stagger = min(current_stagger * 2, 60.0)  # Cap at 60 seconds
                        console.print(f"[yellow]Launch failure detected - increasing stagger to {current_stagger}s[/yellow]")
                    last_launch_ok = False
                else:
                    successful_launches += 1
                    if not last_launch_ok:
                        # Previous launch failed, but this one succeeded - halve stagger
                        current_stagger = max(current_stagger / 2, self.stagger)  # Don't go below base
                        console.print(f"[green]Launch successful - reducing stagger to {current_stagger}s[/green]")
                    last_launch_ok = True

            # Stagger starts to avoid config clobbering
            if i < self.agents - 1 and self.running:
                # Use current_stagger time which adapts based on success/failure
                console.print(f"[dim]Using stagger time: {current_stagger}s[/dim]")

                # Use smaller sleep intervals to be more responsive to shutdown
                for _ in range(int(current_stagger * 5)):
                    if not self.running:
                        break
                    time.sleep(0.2)

        if successful_launches < self.agents:
            console.print(
                f"[yellow]Warning: Only {successful_launches}/{self.agents} agents launched successfully[/yellow]"
            )
            if self.auto_restart:
                console.print("[yellow]Auto-restart enabled - failed agents will be retried[/yellow]")

    def monitor_loop(self) -> None:
        """Main monitoring loop with auto-restart capability"""
        if self.no_monitor:
            console.print("[yellow]Monitoring disabled. Agents will run without supervision.[/yellow]")
            console.print(f"[cyan]Attach with: tmux attach -t {self.session}[/cyan]")
            return

        console.rule("[green]All agents launched - Monitoring active")
        console.print("[yellow]Monitor dashboard running in tmux controller window[/yellow]")
        console.print(f"[cyan]View with: tmux attach -t {self.session}:controller[/cyan]")
        console.print("[cyan]Or use: ./view_agents.sh[/cyan]")
        console.print("[dim]Press Ctrl+C here for graceful shutdown[/dim]\n")

        if self.monitor:
            check_counter = 0

            while self.running:
                # Check agents every N seconds
                if check_counter % self.check_interval == 0:
                    for agent_id in range(self.agents):
                        self.monitor.check_agent(agent_id)

                        # Auto-restart if needed
                        restart_reason = self.monitor.needs_restart(agent_id) if self.auto_restart else None
                        if restart_reason:
                            agent = self.monitor.agents[agent_id]

                            # Implement exponential backoff
                            if agent["last_restart"]:
                                time_since_restart = (datetime.now() - agent["last_restart"]).total_seconds()
                                backoff_time = min(300, 10 * (2 ** agent["restart_count"]))  # Max 5 min

                                if time_since_restart < backoff_time:
                                    continue  # Skip restart, still in backoff period

                            if restart_reason == "context":
                                console.print(
                                    f"[yellow]Low context detected for agent {agent_id}, clearing context…[/yellow]"
                                )
                                self.clear_agent_context(agent_id)
                            else:
                                console.print(
                                    f"[yellow]Restarting agent {agent_id} due to {restart_reason} (attempt #{agent['restart_count'] + 1})…[/yellow]"
                                )
                                self.start_agent(agent_id, restart=True)

                                # Update restart tracking only for full restarts
                                agent["restart_count"] += 1
                                agent["last_restart"] = datetime.now()
                                self.monitor.agents[agent_id] = agent
                            
                            # Track restarts for reporting
                            self.agent_restart_count += 1
                            
                            # Track cycles for incremental commits
                            if self.commit_every and agent["cycles"] > 0:
                                # Check if all agents have completed at least one cycle
                                all_cycles = [self.monitor.agents[i]["cycles"] for i in range(self.agents)]
                                min_cycles = min(all_cycles) if all_cycles else 0
                                
                                # If we've completed N full cycles across all agents, commit
                                if min_cycles > 0 and min_cycles % self.commit_every == 0 and min_cycles > self.regeneration_cycles:
                                    console.print(f"[green]Completed {self.commit_every} regeneration cycles - committing changes[/green]")
                                    self.regeneration_cycles = min_cycles
                                    # Regenerate problems file to update progress
                                    self.regenerate_problems()
                                    # Commit and push
                                    self.commit_and_push()

                time.sleep(1)
                check_counter += 1

    def run(self) -> None:
        """Main orchestration flow"""
        os.chdir(self.project_path)

        # Display startup banner with custom box style
        # Wrap long project paths for better display
        wrapped_path = textwrap.fill(str(self.project_path), width=60, subsequent_indent="         ")
        
        banner_text = "[bold cyan]Claude Code Agent Farm[/bold cyan]\n"
        banner_text += f"Project: {wrapped_path}\n"
        banner_text += f"Agents: {self.agents}\n"
        banner_text += f"Session: {self.session}\n"
        banner_text += f"Auto-restart: {'enabled' if self.auto_restart else 'disabled'}"
        if self.commit_every:
            banner_text += f"\nIncremental commits: every {self.commit_every} cycles"
        
        console.print(
            Panel.fit(
                banner_text,
                border_style="cyan",
                box=box.DOUBLE,  # Use double-line box for main banner
            )
        )

        # Backup Claude settings before starting
        self.settings_backup_path = self._backup_claude_settings()
        
        # Check current permissions are correct
        self._check_claude_permissions()
        
        # Copy best practices guides if configured
        self._copy_best_practices_guides()

        # Ensure generated artefacts are ignored by git
        self._ensure_gitignore_entries()

        try:
            # Execute workflow steps
            self.regenerate_problems()
            self.commit_and_push()
            self.setup_tmux_session()

            # Initialize monitor
            self.monitor = AgentMonitor(
                self.session,
                self.agents,
                self.pane_mapping,
                context_threshold=self.context_threshold,
                idle_timeout=self.idle_timeout,
                max_errors=self.max_errors,
                project_path=self.project_path,
            )

            # Launch agents
            self.launch_agents()

            # Start monitoring
            self.monitor_loop()

            # Attach to session if requested
            if self.attach and not self.no_monitor:
                run(f"tmux attach-session -t {self.session}", check=False)

        except KeyboardInterrupt:
            # Don't print anything here - let the main handler deal with it
            raise

    def shutdown(self) -> None:
        """Clean shutdown of all agents"""
        console.print("\n[yellow]Shutting down agents...[/yellow]")

        for i in range(self.agents):
            pane_target = self.pane_mapping.get(i)
            if pane_target:
                tmux_send(pane_target, "/exit", update_heartbeat=False)

        time.sleep(2)

        if getattr(self, "tmux_kill_on_exit", True):
            run(f"tmux kill-session -t {self.session}", check=False, quiet=True)
            console.print("[green]✓ tmux session terminated[/green]")
        else:
            console.print("[yellow]tmux left running (tmux_kill_on_exit = false)[/yellow]")

        # Clean up state file
        if hasattr(self, "state_file") and self.state_file.exists():
            try:
                self.state_file.unlink()
                console.print("[green]✓ Monitor state file cleaned up[/green]")
            except PermissionError:
                console.print("[yellow]Warning: Cannot clean up monitor state file (permission denied)[/yellow]")
        
        # Clean up heartbeat files
        heartbeats_dir = self.project_path / ".heartbeats"
        if heartbeats_dir.exists():
            try:
                for hb_file in heartbeats_dir.glob("agent*.heartbeat"):
                    try:
                        hb_file.unlink(missing_ok=True)
                    except PermissionError:
                        pass  # Skip files we can't delete
                try:
                    heartbeats_dir.rmdir()  # Remove directory if empty
                    console.print("[green]✓ Heartbeat files cleaned up[/green]")
                except (OSError, PermissionError):
                    # Directory not empty or permission denied
                    pass
            except PermissionError:
                # Can't even list directory contents
                console.print("[yellow]Warning: Cannot clean up heartbeat files (permission denied)[/yellow]")

        # Generate HTML report before final cleanup
        self.generate_html_report()
        
        # Restore font size if we changed it
        if hasattr(self, "_zoom_adjusted") and self._zoom_adjusted:
            console.print("[dim]Note: You may want to restore zoom with Ctrl/Cmd + 0[/dim]")

    def _emergency_cleanup(self) -> None:
        """Emergency cleanup handler for unexpected exits"""
        with contextlib.suppress(Exception):
            # Kill the tmux session if it exists
            run(f"tmux kill-session -t {self.session}", check=False, quiet=True)
            # Clean up state file
            if hasattr(self, "state_file") and self.state_file.exists():
                self.state_file.unlink()
            # Clean up lock file
            lock_file = Path.home() / ".claude" / ".agent_farm_launch.lock"
            if lock_file.exists():
                lock_file.unlink()

    def generate_html_report(self) -> None:
        """Generate single-file HTML run report with all statistics"""
        try:
            # Calculate run duration
            run_duration = datetime.now() - self.run_start_time
            hours, remainder = divmod(int(run_duration.total_seconds()), 3600)
            minutes, seconds = divmod(remainder, 60)
            duration_str = f"{hours}h {minutes}m {seconds}s"
            
            # Gather agent statistics if monitor is available
            agent_stats = []
            total_cycles = 0
            if self.monitor:
                for agent_id, agent in self.monitor.agents.items():
                    agent_stats.append({
                        "id": agent_id,
                        "status": agent["status"],
                        "cycles": agent["cycles"],
                        "errors": agent["errors"],
                        "restarts": agent["restart_count"],
                        "context": agent["last_context"],
                    })
                    total_cycles += agent["cycles"]
            
            # Count initial problems
            initial_problems = 0
            if self.combined_file.exists():
                initial_problems = line_count(self.combined_file)
            
            # Generate HTML using Rich's console
            html_console = Console(record=True, width=120)
            
            # Title
            html_console.print(Panel.fit(
                f"[bold cyan]Claude Code Agent Farm - Run Report[/bold cyan]\n"
                f"Project: {self.project_path.name}\n"
                f"Generated: {datetime.now().strftime('%Y-%m-%d %H:%M:%S')}",
                border_style="cyan"
            ))
            
            # Summary statistics
            html_console.print("\n[bold]Run Summary[/bold]")
            summary_table = Table(box=box.ROUNDED)
            summary_table.add_column("Metric", style="cyan")
            summary_table.add_column("Value", style="green")
            
            summary_table.add_row("Duration", duration_str)
            summary_table.add_row("Agents Used", str(self.agents))
            summary_table.add_row("Total Cycles", str(total_cycles))
            summary_table.add_row("Problems Fixed", str(self.total_problems_fixed))
            summary_table.add_row("Commits Made", str(self.total_commits_made))
            summary_table.add_row("Agent Restarts", str(self.agent_restart_count))
            summary_table.add_row("Initial Problems", str(initial_problems))
            remaining_problems = initial_problems - self.total_problems_fixed
            summary_table.add_row("Remaining Problems", str(max(0, remaining_problems)))
            
            html_console.print(summary_table)
            
            # Agent details
            if agent_stats:
                html_console.print("\n[bold]Agent Performance[/bold]")
                agent_table = Table(box=box.ROUNDED)
                agent_table.add_column("Agent", style="cyan", width=10)
                agent_table.add_column("Status", style="green", width=10)
                agent_table.add_column("Cycles", style="yellow", width=8)
                agent_table.add_column("Context %", style="magenta", width=10)
                agent_table.add_column("Errors", style="red", width=8)
                agent_table.add_column("Restarts", style="orange1", width=10)
                
                for agent in sorted(agent_stats, key=lambda x: x["id"]):
                    status_color = {
                        "working": "green",
                        "ready": "cyan",
                        "idle": "yellow",
                        "error": "red",
                        "starting": "yellow",
                        "unknown": "dim"
                    }.get(agent["status"], "white")
                    
                    agent_table.add_row(
                        f"Agent {agent['id']:02d}",
                        f"[{status_color}]{agent['status']}[/]",
                        str(agent["cycles"]),
                        f"{agent['context']}%",
                        str(agent["errors"]),
                        str(agent["restarts"])
                    )
                
                html_console.print(agent_table)
            
            # Configuration used
            html_console.print("\n[bold]Configuration[/bold]")
            config_items = [
                ("Tech Stack", getattr(self, 'tech_stack', 'unknown')),
                ("Chunk Size", str(getattr(self, 'chunk_size', 50))),
                ("Context Threshold", f"{self.context_threshold}%"),
                ("Idle Timeout", f"{self.idle_timeout}s"),
                ("Auto Restart", "Yes" if self.auto_restart else "No"),
                ("Skip Regenerate", "Yes" if self.skip_regenerate else "No"),
                ("Skip Commit", "Yes" if self.skip_commit else "No"),
            ]
            
            for key, value in config_items:
                html_console.print(f"  {key}: [cyan]{value}[/cyan]")
            
            # Save HTML report
            report_file = self.project_path / f"agent_farm_report_{datetime.now().strftime('%Y%m%d_%H%M%S')}.html"
            html_content = html_console.export_html(inline_styles=True)
            
            # Add some custom CSS for better formatting
            custom_css = """
            <style>
                body {
                    font-family: 'Cascadia Code', 'Fira Code', monospace;
                    background-color: #0d1117;
                    color: #c9d1d9;
                    padding: 20px;
                    line-height: 1.6;
                }
                pre {
                    background-color: #161b22;
                    border: 1px solid #30363d;
                    border-radius: 6px;
                    padding: 16px;
                    overflow-x: auto;
                }
            </style>
            """
            
            # Insert custom CSS after <head>
            html_content = html_content.replace("<head>", f"<head>{custom_css}")
            
            report_file.write_text(html_content)
            console.print(f"\n[green]✓ Generated run report: {report_file.name}[/green]")
            
        except Exception as e:
            console.print(f"[yellow]Warning: Could not generate HTML report: {e}[/yellow]")
    

    def _ensure_gitignore_entries(self) -> None:
        """Add Claude Agent Farm generated artefacts to the project's .gitignore (idempotent)"""
        # Only act if this is a git repository
        if not (self.project_path / ".git").exists():
            return

        ignore_path = self.project_path / ".gitignore"

        # Patterns we never want committed
        patterns = [
            "# Claude Agent Farm",  # marker comment
            ".heartbeats/",
            ".claude_agent_farm_backups/",
            "agent_farm_report_*.html",
        ]

        if not ignore_path.exists():
            # Create new file with our entries
            ignore_path.write_text("\n".join(patterns) + "\n")
            console.print("[green]✓ Created .gitignore with Claude Agent Farm entries[/green]")
            return

        # Read existing lines
        existing = ignore_path.read_text().splitlines()
        # Determine which patterns are missing (skip marker comment when checking)
        missing = [p for p in patterns[1:] if p not in existing]

        if missing:
            with ignore_path.open("a") as f:
                # Add comment if not already present
                if patterns[0] not in existing:
                    f.write("\n" + patterns[0] + "\n")
                for p in missing:
                    f.write(p + "\n")
            console.print(f"[green]✓ Added {len(missing)} Claude Agent Farm pattern(s) to .gitignore[/green]")

    def clear_agent_context(self, agent_id: int) -> None:
        """Send /clear to the specified agent and re-inject the working prompt.

        This avoids fully restarting Claude Code, preventing settings races
        while still recovering context budget.
        """
        pane_target = self.pane_mapping.get(agent_id)
        if not pane_target:
            console.print(f"[red]Error: No pane mapping found for agent {agent_id}[/red]")
            return

        console.print(f"[yellow]Clearing context for agent {agent_id}…[/yellow]")

        # Instruct Claude Code to compact its context
        tmux_send(pane_target, "/clear")

        # Give Claude a moment to process the command
        for _ in range(10):  # ~2 s total, but abort early if shutting down
            if not self.running:
                return
            time.sleep(0.2)

        # Update bookkeeping so the monitor shows fresh state
        if self.monitor:
            agent = self.monitor.agents[agent_id]
            agent["cycles"] += 1
            agent["last_context"] = 100  # assume cleared
            agent["last_activity"] = datetime.now()

        # Re-inject the prompt with a unique seed so each cycle is distinct
        seed = randint(100000, 999999)
        dynamic_chunk_size = self._calculate_dynamic_chunk_size()
        current_prompt = self.prompt_text
        configured_chunk = getattr(self, "chunk_size", 50)
        if dynamic_chunk_size != configured_chunk:
            current_prompt = current_prompt.replace(f"{{{configured_chunk}}}", f"{{{dynamic_chunk_size}}}")
            current_prompt = current_prompt.replace(f"{configured_chunk}", str(dynamic_chunk_size))

        salted_prompt = re.sub(
            r"random chunks(\b.*?\b)?",
            lambda m: f"{m.group(0)} (instance-seed {seed})",
            current_prompt,
            count=1,
            flags=re.IGNORECASE,
        )

        tmux_send(pane_target, salted_prompt, enter=True)
        console.print(f"[green]✓ Agent {agent_id:02d}: context cleared and prompt re-injected[/green]")


# ─────────────────────────────── CLI Entry Point ──────────────────────────── #


@app.callback(invoke_without_command=True)
def main(
    ctx: typer.Context,
    path: str = typer.Option(..., "--path", help="Absolute path to project root", rich_help_panel="Required Arguments"),
    agents: int = typer.Option(
        20, "--agents", "-n", help="Number of Claude agents", rich_help_panel="Agent Configuration"
    ),
    session: str = typer.Option(
        "claude_agents", "--session", "-s", help="tmux session name", rich_help_panel="Agent Configuration"
    ),
    stagger: float = typer.Option(
        10.0, "--stagger", help="Seconds between starting agents", rich_help_panel="Timing Configuration"
    ),
    wait_after_cc: float = typer.Option(
        15.0, "--wait-after-cc", help="Seconds to wait after launching cc", rich_help_panel="Timing Configuration"
    ),
    check_interval: int = typer.Option(
        10, "--check-interval", help="Seconds between agent health checks", rich_help_panel="Timing Configuration"
    ),
    skip_regenerate: bool = typer.Option(
        False, "--skip-regenerate", help="Skip regenerating problems file", rich_help_panel="Feature Flags"
    ),
    skip_commit: bool = typer.Option(
        False, "--skip-commit", help="Skip git commit/push", rich_help_panel="Feature Flags"
    ),
    auto_restart: bool = typer.Option(
        False, "--auto-restart", help="Auto-restart agents on errors/completion", rich_help_panel="Feature Flags"
    ),
    no_monitor: bool = typer.Option(
        False, "--no-monitor", help="Disable monitoring (just launch and exit)", rich_help_panel="Feature Flags"
    ),
    attach: bool = typer.Option(
        False, "--attach", help="Attach to tmux session after setup", rich_help_panel="Feature Flags"
    ),
    prompt_file: Optional[str] = typer.Option(
        None, "--prompt-file", help="Path to custom prompt file", rich_help_panel="Advanced Options"
    ),
    config: Optional[str] = typer.Option(
        None, "--config", help="Load settings from JSON config file", rich_help_panel="Advanced Options"
    ),
    context_threshold: int = typer.Option(
        20,
        "--context-threshold",
        help="Restart agent when context ≤ this percentage",
        rich_help_panel="Advanced Options",
    ),
    idle_timeout: int = typer.Option(
        60,
        "--idle-timeout",
        help="Seconds of inactivity before marking agent as idle",
        rich_help_panel="Advanced Options",
    ),
    max_errors: int = typer.Option(
        3, "--max-errors", help="Maximum consecutive errors before disabling agent", rich_help_panel="Advanced Options"
    ),
    tmux_kill_on_exit: bool = typer.Option(
        True,
        "--tmux-kill-on-exit/--no-tmux-kill-on-exit",
        help="Kill tmux session on exit",
        rich_help_panel="Advanced Options",
    ),
    tmux_mouse: bool = typer.Option(
        True, "--tmux-mouse/--no-tmux-mouse", help="Enable tmux mouse support", rich_help_panel="Advanced Options"
    ),
    fast_start: bool = typer.Option(
        False, "--fast-start", help="Skip shell prompt checking", rich_help_panel="Advanced Options"
    ),
    full_backup: bool = typer.Option(
        False, "--full-backup", help="Perform a full backup before starting", rich_help_panel="Advanced Options"
    ),
    commit_every: Optional[int] = typer.Option(
        None, "--commit-every", help="Commit after every N regeneration cycles", rich_help_panel="Advanced Options"
    ),
) -> None:
    """
    Claude Code Agent Farm - Parallel code fixing automation

    This tool orchestrates multiple Claude Code agents working in parallel
    to fix type-checker and linter problems in your codebase.
    """
    # If a subcommand was invoked, don't run the main logic
    if ctx.invoked_subcommand is not None:
        return

    # Validate project path
    project_path = Path(path).expanduser().resolve()
    if not project_path.is_dir():
        console.print(f"[red]✖ {project_path} is not a directory[/red]")
        raise typer.Exit(1)

    # Validate agent count
    if agents < 1:
        console.print("[red]✖ Number of agents must be at least 1[/red]")
        raise typer.Exit(1)

    if agents > 50:
        console.print(f"[yellow]⚠ Running {agents} agents may consume significant resources[/yellow]")
        if not interruptible_confirm("Do you want to continue?"):
            raise KeyboardInterrupt()

    # Create and run the orchestrator
    farm = ClaudeAgentFarm(
        path=path,
        agents=agents,
        session=session,
        stagger=stagger,
        wait_after_cc=wait_after_cc,
        check_interval=check_interval,
        skip_regenerate=skip_regenerate,
        skip_commit=skip_commit,
        auto_restart=auto_restart,
        no_monitor=no_monitor,
        attach=attach,
        prompt_file=prompt_file,
        config=config,
        context_threshold=context_threshold,
        idle_timeout=idle_timeout,
        max_errors=max_errors,
        tmux_kill_on_exit=tmux_kill_on_exit,
        tmux_mouse=tmux_mouse,
        fast_start=fast_start,
        full_backup=full_backup,
        commit_every=commit_every,
    )

    try:
        farm.run()
    except KeyboardInterrupt:
        console.print("\n[red]Interrupted by user[/red]")
    except Exception as e:
        # Wrap long error messages for better readability
        error_msg = textwrap.fill(str(e), width=80, initial_indent="Error: ", subsequent_indent="       ")
        console.print(f"[red]{error_msg}[/red]")
        import traceback

        traceback.print_exc()
    finally:
        farm.shutdown()




@app.command(name="doctor")
def doctor(
    path: Optional[str] = typer.Option(None, "--path", help="Project path to check (optional)"),
) -> None:
    """Pre-flight verifier to check system configuration and catch common setup errors"""
    console.print(
        Panel.fit(
            "[bold cyan]Claude Agent Farm Doctor[/bold cyan]\nChecking system configuration...",
            border_style="cyan",
            box=box.DOUBLE,
        )
    )
    
    issues_found = 0
    warnings_found = 0
    
    # Helper function to check if command exists
    def command_exists(cmd: str) -> bool:
        """Check if a command exists in PATH"""
        try:
            result = subprocess.run(["which", cmd], capture_output=True, text=True)
            return result.returncode == 0
        except Exception:
            return False
    
    # 1. Check Python version
    console.print("\n[bold]1. Python Version[/bold]")
    py_version = sys.version_info
    if py_version >= (3, 13):
        console.print(f"  ✅ Python {py_version.major}.{py_version.minor}.{py_version.micro}")
    else:
        console.print(f"  ❌ Python {py_version.major}.{py_version.minor}.{py_version.micro} (requires 3.13+)")
        issues_found += 1
    
    # 2. Check tmux
    console.print("\n[bold]2. tmux Installation[/bold]")
    if command_exists("tmux"):
        ret, stdout, _ = run("tmux -V", capture=True, quiet=True)
        if ret == 0:
            console.print(f"  ✅ {stdout.strip()}")
        else:
            console.print("  ❌ tmux found but version check failed")
            issues_found += 1
    else:
        console.print("  ❌ tmux not found in PATH")
        issues_found += 1
    
    # 3. Check cc alias
    console.print("\n[bold]3. Claude Code Alias[/bold]")
    # Check in bash
    bash_has_cc = False
    try:
        ret, stdout, _ = run("bash -i -c 'alias cc 2>/dev/null'", capture=True, quiet=True)
        if ret == 0 and "claude" in stdout and "--dangerously-skip-permissions" in stdout:
            bash_has_cc = True
    except Exception:
        pass
    
    # Check in zsh if it exists
    zsh_has_cc = False
    if Path(os.path.expanduser("~/.zshrc")).exists():
        try:
            ret, stdout, _ = run("zsh -i -c 'alias cc 2>/dev/null'", capture=True, quiet=True)
            if ret == 0 and "claude" in stdout and "--dangerously-skip-permissions" in stdout:
                zsh_has_cc = True
        except Exception:
            pass
    
    if bash_has_cc or zsh_has_cc:
        console.print("  ✅ cc alias configured correctly")
        if bash_has_cc:
            console.print("     - Found in bash")
        if zsh_has_cc:
            console.print("     - Found in zsh")
    else:
        console.print("  ❌ cc alias not configured or incorrect")
        console.print("     Expected: alias cc=\"ENABLE_BACKGROUND_TASKS=1 claude --dangerously-skip-permissions\"")
        issues_found += 1
    
    # 4. Check Claude Code installation
    console.print("\n[bold]4. Claude Code Installation[/bold]")
    if command_exists("claude"):
        console.print("  ✅ claude command found")
    else:
        console.print("  ❌ claude command not found in PATH")
        issues_found += 1
    
    # 5. Check Anthropic API key
    console.print("\n[bold]5. Anthropic API Configuration[/bold]")
    api_key = os.environ.get("ANTHROPIC_API_KEY")
    if api_key:
        console.print(f"  ✅ ANTHROPIC_API_KEY set ({len(api_key)} chars)")
    else:
        # Check Claude settings file
        claude_settings = Path.home() / ".claude" / "settings.json"
        if claude_settings.exists():
            try:
                with claude_settings.open() as f:
                    settings = json.load(f)
                    if settings.get("apiKey") or settings.get("anthropicApiKey"):
                        console.print("  ✅ API key found in Claude settings")
                    else:
                        console.print("  ⚠️  No API key in environment or Claude settings")
                        warnings_found += 1
            except Exception:
                console.print("  ⚠️  Could not read Claude settings")
                warnings_found += 1
        else:
            console.print("  ⚠️  No API key in environment and no Claude settings found")
            warnings_found += 1
    
    # 6. Check git
    console.print("\n[bold]6. Git Configuration[/bold]")
    if command_exists("git"):
        ret, stdout, _ = run("git --version", capture=True, quiet=True)
        if ret == 0:
            console.print(f"  ✅ {stdout.strip()}")
        else:
            console.print("  ❌ git found but version check failed")
            issues_found += 1
    else:
        console.print("  ❌ git not found in PATH")
        issues_found += 1
    
    # 7. Check uv (package manager)
    console.print("\n[bold]7. uv Package Manager[/bold]")
    if command_exists("uv"):
        ret, stdout, _ = run("uv --version", capture=True, quiet=True)
        if ret == 0:
            console.print(f"  ✅ {stdout.strip()}")
        else:
            console.print("  ⚠️  uv found but version check failed")
            warnings_found += 1
    else:
        console.print("  ⚠️  uv not found (recommended for Python projects)")
        warnings_found += 1
    
    # 8. Check project-specific tools if path provided
    if path:
        project_path = Path(path).expanduser().resolve()
        if project_path.is_dir():
            console.print(f"\n[bold]8. Project-Specific Checks ({project_path.name})[/bold]")
            
            # Check for config files
            config_files = list(project_path.glob("configs/*.json"))
            if config_files:
                console.print(f"  ✅ Found {len(config_files)} config files")
            else:
                console.print("  ⚠️  No config files found in configs/")
                warnings_found += 1
            
            # Check for prompt files
            prompt_files = list(project_path.glob("prompts/*.txt"))
            if prompt_files:
                console.print(f"  ✅ Found {len(prompt_files)} prompt files")
            else:
                console.print("  ⚠️  No prompt files found in prompts/")
                warnings_found += 1
            
            # Try to detect project type and check tools
            if (project_path / "package.json").exists():
                console.print("  📦 Detected Node.js project")
                for tool in ["node", "npm", "bun"]:
                    if command_exists(tool):
                        console.print(f"     ✅ {tool} available")
                    else:
                        console.print(f"     ⚠️  {tool} not found")
                        warnings_found += 1
            
            if (project_path / "pyproject.toml").exists():
                console.print("  🐍 Detected Python project")
                for tool in ["python3", "mypy", "ruff"]:
                    if command_exists(tool):
                        console.print(f"     ✅ {tool} available")
                    else:
                        console.print(f"     ⚠️  {tool} not found")
                        warnings_found += 1
        else:
            console.print("\n[bold]8. Project Path[/bold]")
            console.print(f"  ❌ Invalid project path: {path}")
            issues_found += 1
    
    # 9. Check permissions
    console.print("\n[bold]9. File Permissions[/bold]")
    claude_dir = Path.home() / ".claude"
    if claude_dir.exists():
        # Check directory permissions
        dir_perms = oct(claude_dir.stat().st_mode)[-3:]
        if dir_perms in ("700", "755"):
            console.print(f"  ✅ ~/.claude permissions: {dir_perms}")
        else:
            console.print(f"  ⚠️  ~/.claude permissions: {dir_perms} (expected 700)")
            warnings_found += 1
        
        # Check settings.json permissions
        settings_file = claude_dir / "settings.json"
        if settings_file.exists():
            file_perms = oct(settings_file.stat().st_mode)[-3:]
            if file_perms == "600":
                console.print(f"  ✅ settings.json permissions: {file_perms}")
            else:
                console.print(f"  ⚠️  settings.json permissions: {file_perms} (expected 600)")
                warnings_found += 1
    
    # 10. Check for common issues
    console.print("\n[bold]10. Common Issues Check[/bold]")
    
    # Check for stale lock files
    lock_file = Path.home() / ".claude" / ".agent_farm_launch.lock"
    if lock_file.exists():
        age = time.time() - lock_file.stat().st_mtime
        if age > 300:  # 5 minutes
            console.print(f"  ⚠️  Stale lock file found ({age:.0f}s old)")
            console.print("     Run: rm ~/.claude/.agent_farm_launch.lock")
            warnings_found += 1
        else:
            console.print("  ✅ No stale lock files")
    else:
        console.print("  ✅ No lock files present")
    
    # Summary
    console.print("\n" + "─" * 60)
    if issues_found == 0 and warnings_found == 0:
        console.print("\n[bold green]✅ All checks passed![/bold green]")
        console.print("Your system is ready to run Claude Agent Farm.")
    elif issues_found > 0:
        console.print(f"\n[bold red]❌ Found {issues_found} critical issues and {warnings_found} warnings[/bold red]")
        console.print("Please fix the critical issues before running the agent farm.")
    else:
        console.print(f"\n[bold yellow]⚠️  Found {warnings_found} warnings (no critical issues)[/bold yellow]")
        console.print("The agent farm should work, but fixing warnings is recommended.")
    
    # Exit with appropriate code
    if issues_found > 0:
        raise typer.Exit(1)
    elif warnings_found > 0:
        raise typer.Exit(0)  # Warnings are not fatal


@app.command()
def install_completion(
    shell: Optional[str] = typer.Option(None, help="Shell to install completion for. Auto-detected if not provided.")
) -> None:
    """Install shell completion for claude-code-agent-farm command"""
    import platform
    import subprocess
    
    # Auto-detect shell if not provided
    if shell is None:
        if platform.system() == "Windows":
            console.print("[yellow]Shell completion is not supported on Windows[/yellow]")
            raise typer.Exit(1)
        
        # Try to detect shell from environment
        shell_env = os.environ.get("SHELL", "").lower()
        if "bash" in shell_env:
            shell = "bash"
        elif "zsh" in shell_env:
            shell = "zsh"
        elif "fish" in shell_env:
            shell = "fish"
        else:
            console.print("[yellow]Could not auto-detect shell. Please specify with --shell[/yellow]")
            console.print("Supported shells: bash, zsh, fish")
            raise typer.Exit(1)
    
    # Validate shell
    shell = shell.lower()
    if shell not in ["bash", "zsh", "fish"]:
        console.print(f"[red]Unsupported shell: {shell}[/red]")
        console.print("Supported shells: bash, zsh, fish")
        raise typer.Exit(1)
    
    console.print(f"[bold]Installing completion for {shell}...[/bold]")
    
    try:
        # Generate completion script
        completion_script = subprocess.check_output(
            ["claude-code-agent-farm", "--show-completion", shell],
            text=True
        )
        
        # Determine where to install
        if shell == "bash":
            # Try to install to bash-completion directory
            completion_dirs = [
                "/etc/bash_completion.d",
                "/usr/local/etc/bash_completion.d",
                f"{Path.home()}/.local/share/bash-completion/completions",
            ]
            
            installed = False
            for comp_dir in completion_dirs:
                comp_path = Path(comp_dir)
                if comp_path.exists() and os.access(comp_path, os.W_OK):
                    comp_file = comp_path / "claude-code-agent-farm"
                    comp_file.write_text(completion_script)
                    console.print(f"[green]✓ Installed completion to {comp_file}[/green]")
                    installed = True
                    break
            
            if not installed:
                # Fall back to .bashrc
                bashrc = Path.home() / ".bashrc"
                if bashrc.exists():
                    # Check if already installed
                    bashrc_content = bashrc.read_text()
                    if "claude-code-agent-farm completion" not in bashrc_content:
                        with bashrc.open("a") as f:
                            f.write("\n# Claude Code Agent Farm completion\n")
                            f.write(completion_script)
                            f.write("\n")
                        console.print(f"[green]✓ Added completion to {bashrc}[/green]")
                    else:
                        console.print(f"[yellow]Completion already installed in {bashrc}[/yellow]")
                else:
                    console.print("[red]Could not find .bashrc[/red]")
                    raise typer.Exit(1)
            
            console.print("[dim]Run 'source ~/.bashrc' or start a new shell to use completion[/dim]")
            
        elif shell == "zsh":
            # Install to zsh completions directory
            comp_dirs = [
                "/usr/local/share/zsh/site-functions",
                "/usr/share/zsh/site-functions",
                f"{Path.home()}/.zsh/completions",
            ]
            
            installed = False
            for comp_dir in comp_dirs:
                comp_path = Path(comp_dir)
                if comp_path.exists() and os.access(comp_path, os.W_OK):
                    comp_file = comp_path / "_claude-code-agent-farm"
                    comp_file.write_text(completion_script)
                    console.print(f"[green]✓ Installed completion to {comp_file}[/green]")
                    installed = True
                    break
            
            if not installed:
                # Create user completions directory
                user_comp_dir = Path.home() / ".zsh" / "completions"
                user_comp_dir.mkdir(parents=True, exist_ok=True)
                comp_file = user_comp_dir / "_claude-code-agent-farm"
                comp_file.write_text(completion_script)
                console.print(f"[green]✓ Installed completion to {comp_file}[/green]")
                
                # Check if this directory is in fpath
                zshrc = Path.home() / ".zshrc"
                if zshrc.exists():
                    zshrc_content = zshrc.read_text()
                    if str(user_comp_dir) not in zshrc_content:
                        with zshrc.open("a") as f:
                            f.write("\n# Add claude-code-agent-farm completions\n")
                            f.write(f"fpath=({user_comp_dir} $fpath)\n")
                            f.write("autoload -Uz compinit && compinit\n")
                        console.print(f"[green]✓ Updated {zshrc} to include completion directory[/green]")
            
            console.print("[dim]Run 'source ~/.zshrc' or start a new shell to use completion[/dim]")
            
        elif shell == "fish":
            # Install to fish completions directory
            fish_comp_dir = Path.home() / ".config" / "fish" / "completions"
            fish_comp_dir.mkdir(parents=True, exist_ok=True)
            comp_file = fish_comp_dir / "claude-code-agent-farm.fish"
            comp_file.write_text(completion_script)
            console.print(f"[green]✓ Installed completion to {comp_file}[/green]")
            console.print("[dim]Completion will be available in new fish shells[/dim]")
        
        console.print("\n[bold green]Shell completion installed successfully![/bold green]")
        console.print("You can now use Tab to complete commands and options.")
        
    except subprocess.CalledProcessError as e:
        console.print(f"[red]Failed to generate completion script: {e}[/red]")
        raise typer.Exit(1) from e
    except Exception as e:
        console.print(f"[red]Failed to install completion: {e}[/red]")
        raise typer.Exit(1) from e


if __name__ == "__main__":
    app()<|MERGE_RESOLUTION|>--- conflicted
+++ resolved
@@ -552,7 +552,6 @@
             'idle' - idle for too long, full restart
         """
         agent = self.agents[agent_id]
-<<<<<<< HEAD
         
         # Don't restart if usage limit reached
         if agent["status"] == "usage_limit":
@@ -560,17 +559,13 @@
             if "usage_limit_reached" in agent:
                 time_since_limit = (datetime.now() - agent["usage_limit_reached"]).total_seconds()
                 if time_since_limit < 3600:  # 1 hour
-                    return False
+                    return None
                 else:
                     # Clear the usage limit flag after 1 hour
                     del agent["usage_limit_reached"]
-            return False
-        
-        # Check heartbeat age - if older than 2 minutes, agent might be stuck
-=======
+            return None
 
         # Stalled heartbeat indicates the pane is likely hung
->>>>>>> 6d731f31
         heartbeat_age = self._check_heartbeat_age(agent_id)
         if heartbeat_age is not None and heartbeat_age > 120:
             console.print(f"[yellow]Agent {agent_id} heartbeat is {heartbeat_age:.0f}s old[/yellow]")
